--- conflicted
+++ resolved
@@ -739,17 +739,9 @@
         for (String fieldName : schemaFieldMap.keySet()) {
             Reference reference = directory.getReference(fieldName);
             if (reference != null) {
-<<<<<<< HEAD
-                // reference resolution
-                List<String> referencedIds;
-                if (!fetchReferences) {
-                    referencedIds = new ArrayList<String>();
-                } else {
-=======
                 if (fetchReferences) {
                     // reference resolution
                     List<String> referencedIds;
->>>>>>> 83ca9dba
                     if (reference instanceof LDAPReference) {
                         // optim: use the current LDAPSession directly to
                         // provide
