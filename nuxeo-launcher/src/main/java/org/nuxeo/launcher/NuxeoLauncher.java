/*
 * (C) Copyright 2010-2012 Nuxeo SA (http://nuxeo.com/) and contributors.
 *
 * All rights reserved. This program and the accompanying materials
 * are made available under the terms of the GNU Lesser General Public License
 * (LGPL) version 2.1 which accompanies this distribution, and is available at
 * http://www.gnu.org/licenses/lgpl.html
 *
 * This library is distributed in the hope that it will be useful,
 * but WITHOUT ANY WARRANTY; without even the implied warranty of
 * MERCHANTABILITY or FITNESS FOR A PARTICULAR PURPOSE. See the GNU
 * Lesser General Public License for more details.
 *
 * Contributors:
 *     Julien Carsique
 *
 */

package org.nuxeo.launcher;

import java.io.File;
import java.io.FileWriter;
import java.io.FilenameFilter;
import java.io.IOException;
import java.io.StringReader;
import java.io.StringWriter;
import java.io.Writer;
import java.net.SocketTimeoutException;
import java.util.ArrayList;
import java.util.Arrays;
import java.util.Collection;
import java.util.Date;
import java.util.HashMap;
import java.util.Iterator;
import java.util.List;
import java.util.Map;
import java.util.concurrent.ExecutorService;
import java.util.concurrent.Executors;
import java.util.regex.Pattern;

<<<<<<< HEAD
import javax.xml.bind.JAXBContext;
import javax.xml.bind.JAXBException;
import javax.xml.bind.Marshaller;
import javax.xml.bind.Unmarshaller;

=======
>>>>>>> d7412295
import org.apache.commons.cli.CommandLine;
import org.apache.commons.cli.CommandLineParser;
import org.apache.commons.cli.HelpFormatter;
import org.apache.commons.cli.MissingArgumentException;
<<<<<<< HEAD
import org.apache.commons.cli.Option;
=======
>>>>>>> d7412295
import org.apache.commons.cli.OptionBuilder;
import org.apache.commons.cli.Options;
import org.apache.commons.cli.ParseException;
import org.apache.commons.cli.PosixParser;
import org.apache.commons.cli.UnrecognizedOptionException;
import org.apache.commons.io.FileUtils;
import org.apache.commons.logging.Log;
import org.apache.commons.logging.LogFactory;
import org.apache.commons.logging.impl.SimpleLog;
import org.artofsolving.jodconverter.process.MacProcessManager;
import org.artofsolving.jodconverter.process.ProcessManager;
import org.artofsolving.jodconverter.process.PureJavaProcessManager;
import org.artofsolving.jodconverter.process.UnixProcessManager;
import org.artofsolving.jodconverter.process.WindowsProcessManager;
import org.artofsolving.jodconverter.util.PlatformUtils;
import org.json.JSONException;
import org.json.XML;
import org.nuxeo.launcher.config.ConfigurationException;
import org.nuxeo.launcher.config.ConfigurationGenerator;
import org.nuxeo.launcher.config.Environment;
import org.nuxeo.launcher.daemon.DaemonThreadFactory;
import org.nuxeo.launcher.gui.NuxeoLauncherGUI;
import org.nuxeo.launcher.info.CommandInfo;
import org.nuxeo.launcher.info.CommandSetInfo;
import org.nuxeo.launcher.info.MessageInfo;
import org.nuxeo.launcher.info.PackageInfo;
import org.nuxeo.launcher.monitoring.StatusServletClient;
import org.nuxeo.log4j.Log4JHelper;
import org.nuxeo.log4j.ThreadedStreamGobbler;

/**
 * @author jcarsique
 * @since 5.4.2
 */
public abstract class NuxeoLauncher {

    // Fallback to avoid an error when the log dir is not initialized
    static {
        if (System.getProperty(Environment.NUXEO_LOG_DIR) == null) {
            System.setProperty(Environment.NUXEO_LOG_DIR, ".");
        }
    }

    static final Log log = LogFactory.getLog(NuxeoLauncher.class);

    private static Options launcherOptions = null;

    private static final String JAVA_OPTS_PROPERTY = "launcher.java.opts";

    private static final String JAVA_OPTS_DEFAULT = "-Xms512m -Xmx1024m -XX:MaxPermSize=512m";

    private static final String OVERRIDE_JAVA_TMPDIR_PARAM = "launcher.override.java.tmpdir";

    protected boolean overrideJavaTmpDir;

    private static final String START_MAX_WAIT_PARAM = "launcher.start.max.wait";

    private static final String STOP_MAX_WAIT_PARAM = "launcher.stop.max.wait";

    /**
     * Default maximum time to wait for server startup summary in logs (in
     * seconds).
     */
    private static final String START_MAX_WAIT_DEFAULT = "300";

    private static final String START_MAX_WAIT_JBOSS_DEFAULT = "900";

    /**
     * Default maximum time to wait for effective stop (in seconds)
     */
    private static final String STOP_MAX_WAIT_DEFAULT = "60";

    /**
     * Number of try to cleanly stop server before killing process
     */
    private static final int STOP_NB_TRY = 5;

    private static final int STOP_SECONDS_BEFORE_NEXT_TRY = 2;

    private static final String PARAM_NUXEO_URL = "nuxeo.url";

    private static final String PKG_MANAGER_CLASS = "org.nuxeo.ecm.admin.offline.update.LocalPackageManager";

    private static final long STREAM_MAX_WAIT = 3000;

    private static final String PACK_JBOSS_CLASS = "org.nuxeo.runtime.deployment.preprocessor.PackZip";

    private static final String PACK_TOMCAT_CLASS = "org.nuxeo.runtime.deployment.preprocessor.PackWar";

    private static final String PARAM_UPDATECENTER_DISABLED = "nuxeo.updatecenter.disabled";

    protected ConfigurationGenerator configurationGenerator;

    public final ConfigurationGenerator getConfigurationGenerator() {
        return configurationGenerator;
    }

    protected ProcessManager processManager;

    protected Process nuxeoProcess;

    private String processRegex;

    protected String pid;

    private ExecutorService executor = Executors.newSingleThreadExecutor(new DaemonThreadFactory(
            "NuxeoProcessThread", false));

    private ShutdownThread shutdownHook;

    protected String[] params;

    protected String command;

    public String getCommand() {
        return command;
    }

    public CommandSetInfo cset = new CommandSetInfo();

    private boolean useGui = false;

    /**
     * @since 5.5
     */
    public boolean isUsingGui() {
        return useGui;
    }

    private boolean reloadConfiguration = false;

    private int status = 4;

    private int errorValue = 0;

    private StatusServletClient statusServletClient;

    private static boolean quiet = false;

    private static boolean debug = false;

    private static boolean xmlOutput = false;

    private static boolean jsonOutput = false;

    /**
     * @since 5.5
     * @return true if quiet mode is active
     */
    public boolean isQuiet() {
        return quiet;
    }

    private static Map<String, NuxeoLauncherGUI> guis;

    /**
     * @since 5.5
     */
    public NuxeoLauncherGUI getGUI() {
        if (guis == null) {
            return null;
        }
        return guis.get(configurationGenerator.getNuxeoConf().toString());
    }

    /**
     * @since 5.5
     */
    public void setGUI(NuxeoLauncherGUI gui) {
        if (guis == null) {
            guis = new HashMap<String, NuxeoLauncherGUI>();
        }
        guis.put(configurationGenerator.getNuxeoConf().toString(), gui);
    }

    public NuxeoLauncher(ConfigurationGenerator configurationGenerator) {
        this.configurationGenerator = configurationGenerator;
        processManager = getOSProcessManager();
        processRegex = "^(?!/bin/sh).*"
                + Pattern.quote(configurationGenerator.getNuxeoConf().getPath())
                + ".*" + Pattern.quote(getServerPrint()) + ".*$";
        // Set OS-specific decorations
        if (PlatformUtils.isMac()) {
            System.setProperty(
                    "com.apple.mrj.application.apple.menu.about.name",
                    "NuxeoCtl");
        }
    }

    private ProcessManager getOSProcessManager() {
        if (PlatformUtils.isLinux()) {
            UnixProcessManager unixProcessManager = new UnixProcessManager();
            return unixProcessManager;
        } else if (PlatformUtils.isMac()) {
            return new MacProcessManager();
        } else if (PlatformUtils.isWindows()) {
            WindowsProcessManager windowsProcessManager = new WindowsProcessManager();
            return windowsProcessManager.isUsable() ? windowsProcessManager
                    : new PureJavaProcessManager();
        } else {
            // NOTE: UnixProcessManager can't be trusted to work on Solaris
            // because of the 80-char limit on ps output there
            return new PureJavaProcessManager();
        }
    }

    /**
     * Do not directly call this method without a call to
     * {@link #checkNoRunningServer()}
     *
     * @see #doStart()
     * @throws IOException In case of issue with process.
     * @throws InterruptedException If any thread has interrupted the current
     *             thread.
     */
    protected void start(boolean logProcessOutput) throws IOException,
            InterruptedException {
        List<String> startCommand = new ArrayList<String>();
        startCommand.add(getJavaExecutable().getPath());
        startCommand.addAll(Arrays.asList(getJavaOptsProperty().split(" ")));
        startCommand.add("-cp");
        startCommand.add(getClassPath());
        startCommand.addAll(getNuxeoProperties());
        startCommand.addAll(getServerProperties());
        setServerStartCommand(startCommand);
        for (String param : params) {
            startCommand.add(param);
        }
        ProcessBuilder pb = new ProcessBuilder(getOSCommand(startCommand));
        pb.directory(configurationGenerator.getNuxeoHome());
        // pb = pb.redirectErrorStream(true);
        log.debug("Server command: " + pb.command());
        nuxeoProcess = pb.start();
        logProcessStreams(nuxeoProcess, logProcessOutput);
        Thread.sleep(1000);
        if (getPid() != null) {
            log.warn("Server started with process ID " + pid + ".");
        } else {
            log.warn("Sent server start command but could not get process ID.");
        }
    }

    /**
     * Gets the java options with Nuxeo properties substituted.
     *
     * It enables usage of property like ${nuxeo.log.dir} inside JAVA_OPTS.
     *
     * @return the java options string.
     */
    protected String getJavaOptsProperty() {
        String ret = System.getProperty(JAVA_OPTS_PROPERTY, JAVA_OPTS_DEFAULT);
        String properties[] = { Environment.NUXEO_HOME_DIR,
                Environment.NUXEO_LOG_DIR, Environment.NUXEO_DATA_DIR,
                Environment.NUXEO_TMP_DIR };

        for (String property : properties) {
            String value = configurationGenerator.getUserConfig().getProperty(
                    property);
            if (value != null && !value.isEmpty()) {
                ret = ret.replace("${" + property + "}", value);
            }
        }
        return ret;
    }

    /**
     * Check if some server is already running (from another thread) and throw a
     * Runtime exception if it finds one. That method will work where
     * {@link #isRunning()} won't.
     *
     * @throws IllegalThreadStateException Thrown if a server is already
     *             running.
     */
    public void checkNoRunningServer() throws IllegalStateException {
        try {
            String existingPid = getPid();
            if (existingPid != null) {
                errorValue = 0;
                throw new IllegalStateException(
                        "A server is running with process ID " + existingPid);
            }
        } catch (IOException e) {
            log.warn("Could not check existing process" + e.getMessage());
        }
    }

    /**
     * @return (since 5.5) Array list with created stream gobbler threads.
     */
    public ArrayList<ThreadedStreamGobbler> logProcessStreams(Process process,
            boolean logProcessOutput) {
        ArrayList<ThreadedStreamGobbler> sgArray = new ArrayList<ThreadedStreamGobbler>();
        ThreadedStreamGobbler inputSG, errorSG;
        if (logProcessOutput) {
            inputSG = new ThreadedStreamGobbler(process.getInputStream(),
                    System.out);
            errorSG = new ThreadedStreamGobbler(process.getErrorStream(),
                    System.err);
        } else {
            inputSG = new ThreadedStreamGobbler(process.getInputStream(),
                    SimpleLog.LOG_LEVEL_OFF);
            errorSG = new ThreadedStreamGobbler(process.getErrorStream(),
                    SimpleLog.LOG_LEVEL_OFF);
        }
        inputSG.start();
        errorSG.start();
        sgArray.add(inputSG);
        sgArray.add(errorSG);
        return sgArray;
    }

    /**
     * Reads a process' stdout and stderr into string lists
     *
     * @since 5.6
     */
    public ArrayList<ThreadedStreamGobbler> captureProcessStreams(
            Process process, List<String> cmdOutput, List<String> cmdError) {
        ArrayList<ThreadedStreamGobbler> sgArray = new ArrayList<ThreadedStreamGobbler>();
        ThreadedStreamGobbler inputSG, errorSG;
        inputSG = new ThreadedStreamGobbler(process.getInputStream(), cmdOutput);
        errorSG = new ThreadedStreamGobbler(process.getErrorStream(), cmdError);
        inputSG.start();
        errorSG.start();
        sgArray.add(inputSG);
        sgArray.add(errorSG);
        return sgArray;
    }

    protected abstract String getServerPrint();

    /**
     * Will wrap, if necessary, the command within a Shell command
     *
     * @param roughCommand Java command which will be run
     * @return wrapped command depending on the OS
     */
    private List<String> getOSCommand(List<String> roughCommand) {
        String linearizedCommand = new String();
        ArrayList<String> osCommand = new ArrayList<String>();
        if (PlatformUtils.isLinux() || PlatformUtils.isMac()) {
            for (Iterator<String> iterator = roughCommand.iterator(); iterator.hasNext();) {
                String commandToken = iterator.next();
                if (commandToken.contains(" ")) {
                    commandToken = commandToken.replaceAll(" ", "\\\\ ");
                }
                linearizedCommand += " " + commandToken;
            }
            osCommand.add("/bin/sh");
            osCommand.add("-c");
            osCommand.add(linearizedCommand);
            // osCommand.add("&");
            return osCommand;
            // return roughCommand;
        } else if (PlatformUtils.isWindows()) {
            // for (Iterator<String> iterator = roughCommand.iterator();
            // iterator.hasNext();) {
            // String commandToken = iterator.next();
            // if (commandToken.endsWith("java")) {
            // commandToken = "^\"" + commandToken + "^\"";
            // } else if (commandToken.contains(" ")) {
            // commandToken = commandToken.replaceAll(" ", "^ ");
            // }
            // linearizedCommand += " " + commandToken;
            // }
            // osCommand.add("cmd");
            // osCommand.add("/C");
            // osCommand.add(linearizedCommand);
            // return osCommand;
            return roughCommand;
        } else {
            return roughCommand;
        }
    }

    protected abstract Collection<? extends String> getServerProperties();

    protected abstract void setServerStartCommand(List<String> command);

    private File getJavaExecutable() {
        File javaExec = new File(System.getProperty("java.home"), "bin"
                + File.separator + "java");
        return javaExec;
    }

    protected abstract String getClassPath();

    /**
     * @since 5.6
     */
    protected abstract String getShutdownClassPath();

    protected Collection<? extends String> getNuxeoProperties() {
        ArrayList<String> nuxeoProperties = new ArrayList<String>();
        nuxeoProperties.add("-Dnuxeo.home="
                + configurationGenerator.getNuxeoHome().getPath());
        nuxeoProperties.add("-Dnuxeo.conf="
                + configurationGenerator.getNuxeoConf().getPath());
        nuxeoProperties.add(getNuxeoProperty(Environment.NUXEO_LOG_DIR));
        nuxeoProperties.add(getNuxeoProperty(Environment.NUXEO_DATA_DIR));
        nuxeoProperties.add(getNuxeoProperty(Environment.NUXEO_TMP_DIR));
        if (overrideJavaTmpDir) {
            nuxeoProperties.add("-Djava.io.tmpdir="
                    + configurationGenerator.getUserConfig().getProperty(
                            Environment.NUXEO_TMP_DIR));
        }
        return nuxeoProperties;
    }

    private String getNuxeoProperty(String property) {
        return "-D" + property + "="
                + configurationGenerator.getUserConfig().getProperty(property);
    }

    protected String addToClassPath(String cp, String filename) {
        File classPathEntry = new File(configurationGenerator.getNuxeoHome(),
                filename);
        if (!classPathEntry.exists()) {
            classPathEntry = new File(filename);
        }
        if (!classPathEntry.exists()) {
            throw new RuntimeException(
                    "Tried to add inexistent classpath entry: " + filename);
        }
        cp += System.getProperty("path.separator") + classPathEntry.getPath();
        return cp;
    }

    /**
     * @since 5.6
     */
    protected static void initParserOptions() {
        if (launcherOptions == null) {
            launcherOptions = new Options();
<<<<<<< HEAD
            Option helpOption = OptionBuilder.withLongOpt("help").withDescription(
                    "Show detailed help").create("h");
            Option quietOption = OptionBuilder.withLongOpt("quiet").withDescription(
                    "Suppress information messages").create("q");
            Option debugOption = OptionBuilder.withLongOpt("debug").withDescription(
                    "Activate debug messages").create("d");
            Option xmlOption = OptionBuilder.withLongOpt("xml").withDescription(
                    "Output XML for mp-commands").create();
            Option jsonOption = OptionBuilder.withLongOpt("json").withDescription(
                    "Output JSON for mp-commands").create();
            Option guiOption = OptionBuilder.withLongOpt("gui").hasArg().withArgName(
                    "true|false").withDescription("Use graphical interface").create();
            launcherOptions.addOption(helpOption);
            launcherOptions.addOption(quietOption);
            launcherOptions.addOption(debugOption);
            launcherOptions.addOption(xmlOption);
            launcherOptions.addOption(jsonOption);
            launcherOptions.addOption(guiOption);
        }
    }

=======
            // help option
            OptionBuilder.withLongOpt("help");
            OptionBuilder.withDescription("Show detailed help");
            launcherOptions.addOption(OptionBuilder.create("h"));
            // Quiet option
            OptionBuilder.withLongOpt("quiet");
            OptionBuilder.withDescription("Suppress information messages");
            launcherOptions.addOption(OptionBuilder.create("q"));
            // Debug option
            OptionBuilder.withLongOpt("debug");
            OptionBuilder.withDescription("Activate debug messages");
            launcherOptions.addOption(OptionBuilder.create("d"));
            // GUI option
            OptionBuilder.withLongOpt("gui");
            OptionBuilder.hasArg();
            OptionBuilder.withArgName("true|false");
            OptionBuilder.withDescription("Use graphical interface");
            launcherOptions.addOption(OptionBuilder.create());
        }
    }

    /**
     * @since 5.6
     */
>>>>>>> d7412295
    protected static CommandLine parseOptions(String[] args)
            throws ParseException {
        initParserOptions();
        CommandLineParser parser = new PosixParser();
        CommandLine cmdLine = null;
        Boolean stopAfterParsing = false;
        try {
            cmdLine = parser.parse(launcherOptions, args);
            if (cmdLine.hasOption("h")) {
                printLongHelp();
                stopAfterParsing = true;
            } else if (cmdLine.getArgs().length == 0) {
                printShortHelp();
                stopAfterParsing = true;
            } else if (cmdLine.getArgs()[0].equals("help")) {
                printLongHelp();
                stopAfterParsing = true;
            }
        } catch (UnrecognizedOptionException e) {
            log.error(e.getMessage());
            printShortHelp();
            stopAfterParsing = true;
        } catch (MissingArgumentException e) {
            log.error(e.getMessage());
            printShortHelp();
            stopAfterParsing = true;
        } catch (ParseException e) {
            log.error("Error while parsing command line: " + e.getMessage());
            printShortHelp();
            stopAfterParsing = true;
        } finally {
            if (stopAfterParsing) {
                throw new ParseException("Invalid command line");
            }
        }
        return cmdLine;
    }

    public static void main(String[] args) throws ConfigurationException {
        CommandLine cmdLine = null;
        try {
            cmdLine = parseOptions(args);
        } catch (ParseException e) {
            System.exit(1);
        }
        if (cmdLine.hasOption("q")) {
            setQuiet();
        }
        if (cmdLine.hasOption("d")) {
            setDebug();
        }
        if (cmdLine.hasOption("xml")) {
            setXMLOutput();
        }
        if (cmdLine.hasOption("json")) {
            setJSONOutput();
        }
        final NuxeoLauncher launcher = createLauncher(cmdLine);
        if (launcher.useGui && launcher.getGUI() == null) {
            launcher.setGUI(new NuxeoLauncherGUI(launcher));
        }
        launch(launcher);
    }

    /**
     * @since 5.5
     * @param launcher
     * @param launcherGUI
     * @param command
     */
    public static void launch(final NuxeoLauncher launcher) {
        int exitStatus = 0;
        boolean commandSucceeded = true;
        if (launcher.command == null) {
            // Nothing to do
        } else if ("status".equalsIgnoreCase(launcher.command)) {
            log.warn(launcher.status());
            if (launcher.isStarted()) {
                log.info(launcher.getStartupSummary());
            }
            exitStatus = launcher.status;
        } else if ("startbg".equalsIgnoreCase(launcher.command)) {
            commandSucceeded = launcher.doStart();
        } else if ("start".equalsIgnoreCase(launcher.command)) {
            if (launcher.useGui) {
                launcher.getGUI().start();
            } else {
                commandSucceeded = launcher.doStartAndWait();
            }
        } else if ("console".equalsIgnoreCase(launcher.command)) {
            launcher.executor.execute(new Runnable() {
                @Override
                public void run() {
                    launcher.addShutdownHook();
                    if (!launcher.doStart(true)) {
                        launcher.removeShutdownHook();
                        System.exit(1);
                    }
                }
            });
        } else if ("stop".equalsIgnoreCase(launcher.command)) {
            if (launcher.useGui) {
                launcher.getGUI().stop();
            } else {
                launcher.stop();
            }
        } else if ("restartbg".equalsIgnoreCase(launcher.command)) {
            launcher.stop();
            commandSucceeded = launcher.doStart();
        } else if ("restart".equalsIgnoreCase(launcher.command)) {
            launcher.stop();
            commandSucceeded = launcher.doStartAndWait();
        } else if ("wizard".equalsIgnoreCase(launcher.command)) {
            commandSucceeded = launcher.startWizard();
        } else if ("configure".equalsIgnoreCase(launcher.command)) {
            try {
                launcher.configure();
            } catch (ConfigurationException e) {
                log.error(e);
                commandSucceeded = false;
            }
        } else if ("pack".equalsIgnoreCase(launcher.command)) {
            commandSucceeded = launcher.pack();
        } else if ("mp-list".equalsIgnoreCase(launcher.command)) {
            launcher.executePending(false);
            commandSucceeded = launcher.pkgList();
            launcher.printXMLOutput();
        } else if ("mp-add".equalsIgnoreCase(launcher.command)) {
            commandSucceeded = launcher.pkgAdd();
            launcher.printXMLOutput();
        } else if ("mp-install".equalsIgnoreCase(launcher.command)) {
            commandSucceeded = launcher.pkgInstall();
            launcher.printXMLOutput();
        } else if ("mp-uninstall".equalsIgnoreCase(launcher.command)) {
            commandSucceeded = launcher.pkgUninstall();
            launcher.printXMLOutput();
        } else if ("mp-remove".equalsIgnoreCase(launcher.command)) {
            commandSucceeded = launcher.pkgRemove();
            launcher.printXMLOutput();
        } else if ("mp-reset".equalsIgnoreCase(launcher.command)) {
            commandSucceeded = launcher.pkgReset();
            launcher.printXMLOutput();
        } else {
            printLongHelp();
            commandSucceeded = false;
        }
        if (!commandSucceeded) {
            exitStatus = launcher.errorValue;
        }
        if (exitStatus != 0) {
            System.exit(exitStatus);
        }
    }

    /**
     * Since 5.5
     */
    private boolean pack() {
        try {
            checkNoRunningServer();
            configurationGenerator.setProperty(PARAM_UPDATECENTER_DISABLED,
                    "true");
            List<String> startCommand = new ArrayList<String>();
            startCommand.add(getJavaExecutable().getPath());
            startCommand.addAll(Arrays.asList(getJavaOptsProperty().split(" ")));
            startCommand.add("-cp");
            String classpath = getClassPath();
            classpath = addToClassPath(classpath, "bin" + File.separator
                    + "nuxeo-launcher.jar");
            classpath = getClassPath(
                    classpath,
                    configurationGenerator.getServerConfigurator().getServerLibDir());
            classpath = getClassPath(
                    classpath,
                    configurationGenerator.getServerConfigurator().getNuxeoLibDir());
            classpath = getClassPath(
                    classpath,
                    new File(configurationGenerator.getRuntimeHome(), "bundles"));
            startCommand.add(classpath);
            startCommand.addAll(getNuxeoProperties());
            if (configurationGenerator.isJBoss) {
                startCommand.add(PACK_JBOSS_CLASS);
            } else if (configurationGenerator.isTomcat) {
                startCommand.add(PACK_TOMCAT_CLASS);
            } else {
                errorValue = 1;
                return false;
            }
            startCommand.add(configurationGenerator.getRuntimeHome().getPath());
            for (String param : params) {
                startCommand.add(param);
            }
            ProcessBuilder pb = new ProcessBuilder(getOSCommand(startCommand));
            pb.directory(configurationGenerator.getNuxeoHome());
            log.debug("Pack command: " + pb.command());
            Process process = pb.start();
            ArrayList<ThreadedStreamGobbler> sgArray = logProcessStreams(
                    process, true);
            Thread.sleep(100);
            process.waitFor();
            waitForProcessStreams(sgArray);
        } catch (IOException e) {
            errorValue = 1;
            log.error("Could not start process", e);
        } catch (InterruptedException e) {
            errorValue = 1;
            log.error("Could not start process", e);
        } catch (IllegalStateException e) {
            errorValue = 1;
            log.error(
                    "The server must not be running while running pack command",
                    e);
        } catch (ConfigurationException e) {
            errorValue = 1;
            log.error(e);
        }
        return errorValue == 0;
    }

    private boolean startWizard() {
        if (!configurationGenerator.getServerConfigurator().isWizardAvailable()) {
            log.error("Sorry, the wizard is not available within that server.");
            return false;
        }
        if (isRunning()) {
            log.error("Server already running. "
                    + "Please stop it before calling \"wizard\" command "
                    + "or use the Admin Center instead of the wizard.");
            return false;
        }
        if (reloadConfiguration) {
            configurationGenerator = new ConfigurationGenerator(quiet, debug);
            configurationGenerator.init();
            reloadConfiguration = false;
        }
        configurationGenerator.getUserConfig().setProperty(
                ConfigurationGenerator.PARAM_WIZARD_DONE, "false");
        return doStart();
    }

    /**
     * @see #doStartAndWait(boolean)
     */
    public boolean doStartAndWait() {
        return doStartAndWait(false);
    }

    /**
     * @see #stop(boolean)
     */
    public void stop() {
        stop(false);
    }

    /**
     * Call {@link #doStart(boolean)} with false as parameter.
     *
     * @see #doStart(boolean)
     * @return true if the server started successfully
     */
    public boolean doStart() {
        return doStart(false);
    }

    /**
     * Whereas {@link #doStart()} considers the server as started when the
     * process is running, {@link #doStartAndWait()} waits for effective start
     * by watching the logs
     *
     * @param logProcessOutput Must process output stream must be logged or not.
     *
     * @return true if the server started successfully
     */
    public boolean doStartAndWait(boolean logProcessOutput) {
        boolean commandSucceeded = false;
        if (doStart(logProcessOutput)) {
            addShutdownHook();
            try {
                if (configurationGenerator.isWizardRequired()
                        || waitForEffectiveStart()) {
                    commandSucceeded = true;
                }
                removeShutdownHook();
            } catch (InterruptedException e) {
                // do nothing
            }
        }
        return commandSucceeded;
    }

    protected void removeShutdownHook() {
        try {
            Runtime.getRuntime().removeShutdownHook(shutdownHook);
            log.debug("Removed shutdown hook");
        } catch (IllegalStateException e) {
            // the virtual machine is already in the process of shutting down
        }
    }

    /**
     * @return true if Nuxeo is ready
     * @throws InterruptedException
     */
    protected boolean waitForEffectiveStart() throws InterruptedException {
        long startTime = new Date().getTime();
        int startMaxWait = Integer.parseInt(configurationGenerator.getUserConfig().getProperty(
                START_MAX_WAIT_PARAM, getDefaultMaxWait()));
        log.debug("Will wait for effective start during " + startMaxWait
                + " seconds.");
        final StringBuilder startSummary = new StringBuilder();
        final String newLine = System.getProperty("line.separator");
        boolean isReady = false;
        long deltaTime = 0;
        // Wait for status servlet ready
        do {
            try {
                isReady = statusServletClient.init();
            } catch (SocketTimeoutException e) {
                if (!quiet) {
                    System.out.print(".");
                }
            }
            deltaTime = (new Date().getTime() - startTime) / 1000;
        } while (!isReady && deltaTime < startMaxWait && isRunning());
        isReady = false;
        // Wait for effective start reported from status servlet
        do {
            isReady = isStarted();
            if (!isReady) {
                if (!quiet) {
                    System.out.print(".");
                }
                Thread.sleep(1000);
            }
            deltaTime = (new Date().getTime() - startTime) / 1000;
        } while (!isReady && deltaTime < startMaxWait && isRunning());
        if (isReady) {
            startSummary.append(newLine + getStartupSummary());
            long duration = (new Date().getTime() - startTime) / 1000;
            startSummary.append("Started in "
                    + String.format("%dmin%02ds", new Long(duration / 60),
                            new Long(duration % 60)));
            if (wasStartupFine()) {
                if (!quiet) {
                    System.out.println(startSummary);
                }
            } else {
                System.err.println(startSummary);
            }
            return true;
        } else if (deltaTime >= startMaxWait) {
            if (!quiet) {
                System.out.println();
            }
            log.error("Starting process is taking too long - giving up.");
        }
        errorValue = 1;
        return false;
    }

    /**
     * Must be called after {@link #getStartupSummary()}
     *
     * @since 5.5
     * @return last detected status of running Nuxeo server
     */
    public boolean wasStartupFine() {
        return statusServletClient.isStartupFine();
    }

    /**
     * @since 5.5
     * @return Nuxeo startup summary
     * @throws SocketTimeoutException if Nuxeo server is not responding
     */
    public String getStartupSummary() {
        try {
            return statusServletClient.getStartupSummary();
        } catch (SocketTimeoutException e) {
            log.warn("Failed to contact Nuxeo for getting startup summary", e);
            return "";
        }
    }

    /**
     * Starts the server in background.
     *
     * @return true if server successfully started
     */
    public boolean doStart(boolean logProcessOutput) {
        errorValue = 0;
        boolean serverStarted = false;
        try {
            if (reloadConfiguration) {
                configurationGenerator = new ConfigurationGenerator(quiet,
                        debug);
                configurationGenerator.init();
            } else {
                // Ensure reload on next start
                reloadConfiguration = true;
            }
            checkNoRunningServer();
            configure();

            if (configurationGenerator.isWizardRequired()) {
                if (!configurationGenerator.isForceGeneration()) {
                    log.error("Cannot start setup wizard with "
                            + ConfigurationGenerator.PARAM_FORCE_GENERATION
                            + "=false. Either set it to true or once, either set "
                            + ConfigurationGenerator.PARAM_WIZARD_DONE
                            + "=true to skip the wizard.");
                    errorValue = 6;
                    return false;
                }
                String paramsStr = "";
                for (String param : params) {
                    paramsStr += " " + param;
                }
                System.setProperty(
                        ConfigurationGenerator.PARAM_WIZARD_RESTART_PARAMS,
                        paramsStr);
                configurationGenerator.prepareWizardStart();
            } else {
                configurationGenerator.cleanupPostWizard();
            }

            log.debug("Check if install in progress...");
            if (configurationGenerator.isInstallInProgress()) {
                executePending(true);
                // configuration will be reloaded, keep wizard value
                System.setProperty(
                        ConfigurationGenerator.PARAM_WIZARD_DONE,
                        configurationGenerator.getUserConfig().getProperty(
                                ConfigurationGenerator.PARAM_WIZARD_DONE,
                                "true"));
                return doStart(logProcessOutput);
            }

            start(logProcessOutput);
            serverStarted = isRunning();
            if (pid != null) {
                File pidFile = new File(configurationGenerator.getPidDir(),
                        "nuxeo.pid");
                FileWriter writer = new FileWriter(pidFile);
                writer.write(pid);
                writer.close();
            }
        } catch (ConfigurationException e) {
            errorValue = 6;
            log.error("Could not run configuration", e);
        } catch (IOException e) {
            errorValue = 1;
            log.error("Could not start process", e);
        } catch (InterruptedException e) {
            errorValue = 1;
            log.error("Could not start process", e);
        } catch (IllegalStateException e) {
            log.error(e.getMessage());
        }
        return serverStarted;
    }

    private boolean pkgList() {
        callPackageManager(CommandInfo.CMD_LIST, null);
        return errorValue == 0;
    }

    private boolean pkgReset() {
        callPackageManager(CommandInfo.CMD_RESET, null);
        return errorValue == 0;
    }

    private boolean pkgUninstall() {
        for (String param : params) {
            callPackageManager(CommandInfo.CMD_UNINSTALL, param);
            if (errorValue != 0) {
                log.error("Error processing 'uninstall' for: " + param);
                break;
            }
        }
        return errorValue == 0;
    }

    private boolean pkgRemove() {
        for (String param : params) {
            callPackageManager(CommandInfo.CMD_REMOVE, param);
            if (errorValue != 0) {
                log.error("Error processing 'remove' for: " + param);
                break;
            }
        }
        return errorValue == 0;
    }

    private boolean pkgAdd() {
        for (String param : params) {
            callPackageManager(CommandInfo.CMD_ADD, param);
            if (errorValue != 0) {
                log.error("Error processing 'add' for: " + param);
                break;
            }
        }
        return errorValue == 0;
    }

    private boolean pkgInstall() {
        boolean didSomething = false;
        if (configurationGenerator.isInstallInProgress()) {
            didSomething = executePending(true);
        }
        if (params.length > 0) {
            for (String param : params) {
                callPackageManager(CommandInfo.CMD_INSTALL, param);
                if (errorValue != 0) {
                    log.error("Error processing 'install' for: " + param);
                    break;
                }
                didSomething = true;
            }
        }
        if (!didSomething) {
            log.error("No package to install.");
            errorValue = 1;
        }
        return errorValue == 0;
    }

    private void doPendingCommand(boolean doExecute, String cmd, String param) {
        if (doExecute) {
            callPackageManager(cmd, param);
        } else {
            if (xmlOutput) {
                CommandInfo cmdInfo = new CommandInfo();
                cmdInfo.name = cmd;
                cmdInfo.param = param;
                cmdInfo.pending = true;
                cset.commands.add(cmdInfo);
            } else {
                log.info("Pending action: " + cmd + " " + param);
            }
        }
    }

    @SuppressWarnings("unchecked")
    private boolean executePending(boolean doExecute) {
        if (doExecute) {
            checkNoRunningServer();
        }
        File pending = configurationGenerator.getInstallFile();
        if (!pending.isFile()) {
            return false;
        }
        List<String> lines;
        try {
            lines = FileUtils.readLines(pending);
            for (String line : lines) {
                line = line.trim();
                String[] split = line.split("\\s+", 2);
                if (split.length == 2) {
                    if (split[0].equals(CommandInfo.CMD_INSTALL)) {
                        doPendingCommand(doExecute, CommandInfo.CMD_INSTALL,
                                split[1]);
                    } else if (split[0].equals(CommandInfo.CMD_ADD)) {
                        doPendingCommand(doExecute, CommandInfo.CMD_ADD,
                                split[1]);
                    } else if (split[0].equals(CommandInfo.CMD_UNINSTALL)) {
                        doPendingCommand(doExecute, CommandInfo.CMD_UNINSTALL,
                                split[1]);
                    } else if (split[0].equals(CommandInfo.CMD_REMOVE)) {
                        doPendingCommand(doExecute, CommandInfo.CMD_REMOVE,
                                split[1]);
                    } else {
                        errorValue = 1;
                    }
                } else if (split.length == 1) {
                    if (line.length() > 0 && !line.startsWith("#")) {
                        doPendingCommand(doExecute, CommandInfo.CMD_INSTALL,
                                line);
                    }
                }
                if (errorValue != 0) {
                    log.error("Error processing pending package/command: "
                            + line);
                }
            }
            if (doExecute) {
                if (errorValue != 0) {
                    File bak = new File(pending.getPath() + ".bak");
                    bak.delete();
                    pending.renameTo(bak);
                } else {
                    pending.delete();
                }
            }
        } catch (IOException e) {
            log.error(e.getMessage());
        }
        return errorValue == 0;

    }

    /**
     * @since 5.6
     * @param pkgParams Parameters passed to the package manager
     * @throws IOException
     * @throws InterruptedException
     */

    protected void callPackageManager(String pkgCommand, String pkgParam) {
        try {
            if (!CommandInfo.CMD_LIST.equals(pkgCommand)) {
                checkNoRunningServer();
            }
            List<String> cmdOutput = new ArrayList<String>();
            List<String> cmdError = new ArrayList<String>();
            List<String> startCommand = new ArrayList<String>();
            startCommand.add(getJavaExecutable().getPath());
            startCommand.addAll(Arrays.asList(getJavaOptsProperty().split(" ")));
            startCommand.add("-cp");
            File tmpDir = File.createTempFile("install", null);
            startCommand.add(getInstallClassPath(tmpDir));
            startCommand.addAll(getNuxeoProperties());
            startCommand.add("-D" + Environment.NUXEO_RUNTIME_HOME + "="
                    + configurationGenerator.getRuntimeHome().getPath());
            startCommand.add(PKG_MANAGER_CLASS);
            startCommand.add("--workdir=" + tmpDir.getPath());
            startCommand.add(pkgCommand);
            if (pkgParam != null) {
                startCommand.add(pkgParam);
            }
            ProcessBuilder pb = new ProcessBuilder(getOSCommand(startCommand));
            pb.directory(configurationGenerator.getNuxeoHome());
            log.debug("Package manager command: " + pb.command());
            Process process = pb.start();
            ArrayList<ThreadedStreamGobbler> sgArray = captureProcessStreams(
                    process, cmdOutput, cmdError);
            Thread.sleep(100);
            int exitCode = process.waitFor();
            waitForProcessStreams(sgArray);
            // Clean up temporary framework in case LocalPackageManager didn't
            if (tmpDir.isFile()) {
                FileUtils.deleteQuietly(tmpDir);
            }
            handleProcessManagerOutput(pkgCommand, exitCode, cmdOutput,
                    cmdError);
        } catch (IOException e) {
            errorValue = 1;
            log.error("Could not start process", e);
        } catch (InterruptedException e) {
            errorValue = 1;
            log.error("Process interrupted", e);
        } catch (IllegalStateException e) {
            errorValue = 1;
            log.error(
                    "The server must not be running while managing marketplace packages",
                    e);
        }
    }

    /**
     * @since 5.6
     */
    protected void handleProcessManagerOutput(String pkgCommand, int exitCode,
            List<String> cmdOutput, List<String> cmdError) {
        StringBuilder outputBuilder = new StringBuilder();
        for (String outLine : cmdOutput) {
            outputBuilder.append(outLine);
            outputBuilder.append("\n");
        }
        String outputString = outputBuilder.toString();
        StringBuilder errorBuilder = new StringBuilder();
        for (String errLine : cmdError) {
            errorBuilder.append(errLine);
            errorBuilder.append("\n");
        }
        String errorString = errorBuilder.toString();
        // Check that LocalPackageManager didn't output anything on stderr
        if (!errorString.trim().equals("")) {
            log.error("Unexpected error output from LocalPackageManager:");
            log.error(errorString);
            return;
        }
        // Try to deserialize LocalPackageManager output
        try {
            StringReader outputReader = new StringReader(outputString);
            JAXBContext jaxbContext = JAXBContext.newInstance(
                    CommandInfo.class, PackageInfo.class, MessageInfo.class);
            Unmarshaller unmarshaller = jaxbContext.createUnmarshaller();
            CommandInfo pkgRun = (CommandInfo) unmarshaller.unmarshal(outputReader);
            if (xmlOutput) {
                pkgRun.exitCode = exitCode;
                cset.commands.add(pkgRun);
            } else {
                for (MessageInfo msg : pkgRun.messages) {
                    if (msg.level == MessageInfo.LOG_LEVEL.DEBUG) {
                        log.debug(msg.message);
                    } else if (msg.level == MessageInfo.LOG_LEVEL.INFO) {
                        log.info(msg.message);
                    } else if (msg.level == MessageInfo.LOG_LEVEL.WARN) {
                        log.warn(msg.message);
                    } else {
                        log.error(msg.message);
                    }
                }
            }
        } catch (JAXBException e) {
            log.error(String.format(
                    "Unexpected non-XML output from LocalPackageManager (%s):\n%s",
                    e.getMessage(), outputString));
        }

    }

    /**
     * @since 5.6
     */
    protected void printXMLOutput() {
        if (!xmlOutput) {
            return;
        }
        try {
            Writer xml = new StringWriter();
            JAXBContext jaxbContext = JAXBContext.newInstance(
                    CommandSetInfo.class, CommandInfo.class, PackageInfo.class,
                    MessageInfo.class);
            Marshaller marshaller = jaxbContext.createMarshaller();
            marshaller.setProperty(Marshaller.JAXB_FORMATTED_OUTPUT, true);
            marshaller.marshal(cset, xml);
            if (!jsonOutput) {
                System.out.println(xml.toString());
            } else {
                try {
                    System.out.println(XML.toJSONObject(xml.toString()).toString(
                            2));
                } catch (JSONException e) {
                    log.error(String.format(
                            "XML to JSON conversion failed: %s\nOutput was:\n%s",
                            e.getMessage(), xml.toString()));
                }
            }
        } catch (JAXBException e) {
            log.error("Output serialization failed: " + e.getMessage());
            errorValue = 7;
        }
    }

    /**
     * Stop stream gobblers contained in the given ArrayList
     *
     * @throws InterruptedException
     *
     * @since 5.5
     * @see #logProcessStreams(Process, boolean)
     */
    public void waitForProcessStreams(ArrayList<ThreadedStreamGobbler> sgArray) {
        for (ThreadedStreamGobbler streamGobbler : sgArray) {
            try {
                streamGobbler.join(STREAM_MAX_WAIT);
            } catch (InterruptedException e) {
                streamGobbler.interrupt();
            }
        }
    }

    /**
     * Copy required JARs into temporary directory and return it as classpath
     *
     * @param tmpDir temporary directory hosting classpath
     * @throws IOException If temporary directory could not be created.
     */
    protected String getInstallClassPath(File tmpDir) throws IOException {
        String cp = ".";
        FileUtils.forceDelete(tmpDir);
        tmpDir.mkdirs();
        File baseDir = new File(configurationGenerator.getRuntimeHome(),
                "bundles");
        String[] filenames = new String[] { "nuxeo-runtime-osgi",
                "nuxeo-runtime", "nuxeo-common", "nuxeo-connect-update",
                "nuxeo-connect-client", "nuxeo-connect-offline-update",
                "nuxeo-connect-client-wrapper", "nuxeo-runtime-reload",
                "nuxeo-launcher-commons" };
        cp = getTempClassPath(tmpDir, cp, baseDir, filenames);
        baseDir = configurationGenerator.getServerConfigurator().getNuxeoLibDir();
        filenames = new String[] { "commons-io", "commons-jexl", "groovy-all",
                "osgi-core", "xercesImpl", "commons-collections" };
        cp = getTempClassPath(tmpDir, cp, baseDir, filenames);
        baseDir = configurationGenerator.getServerConfigurator().getServerLibDir();
        filenames = new String[] { "commons-lang", "commons-logging", "log4j" };
        cp = getTempClassPath(tmpDir, cp, baseDir, filenames);
        baseDir = new File(configurationGenerator.getNuxeoHome(), "bin");
        filenames = new String[] { "nuxeo-launcher" };
        cp = getTempClassPath(tmpDir, cp, baseDir, filenames);
        return cp;
    }

    /**
     * Build a temporary classpath directory, copying inside filenames from
     * baseDir
     *
     * @param tmpDir temporary target directory
     * @param classpath classpath including filenames with their new location in
     *            tmpDir
     * @param baseDir base directory where to look for filenames
     * @param filenames filenames' patterns (must end with "-[0-9].*\\.jar)
     * @return completed classpath
     * @throws IOException in case of copy error
     */
    protected String getTempClassPath(File tmpDir, String classpath,
            File baseDir, String[] filenames) throws IOException {
        File targetDir = new File(tmpDir, baseDir.getName());
        targetDir.mkdirs();
        for (final String filePattern : filenames) {
            File[] files = getFilename(baseDir, filePattern);
            for (File file : files) {
                FileUtils.copyFileToDirectory(file, targetDir);
                File classPathEntry = new File(targetDir, file.getName());
                classpath += System.getProperty("path.separator")
                        + classPathEntry.getPath();
            }
        }
        return classpath;
    }

    /**
     * @since 5.5
     * @param classpath
     * @param baseDir
     * @return classpath with all jar files in baseDir
     * @throws IOException
     */
    protected String getClassPath(String classpath, File baseDir)
            throws IOException {
        File[] files = getFilename(baseDir, ".*");
        for (File file : files) {
            classpath += System.getProperty("path.separator") + file.getPath();
        }
        return classpath;
    }

    /**
     * @since 5.5
     * @param baseDir
     * @param filePattern
     * @return filename matching filePattern in baseDir
     */
    protected File[] getFilename(File baseDir, final String filePattern) {
        File[] files = baseDir.listFiles(new FilenameFilter() {
            @Override
            public boolean accept(File basedir, String filename) {
                return filename.matches(filePattern + "(-[0-9].*)?\\.jar");
            }
        });
        return files;
    }

    protected class ShutdownThread extends Thread {

        private NuxeoLauncher launcher;

        public ShutdownThread(NuxeoLauncher launcher) {
            super();
            this.launcher = launcher;
        }

        public void run() {
            log.debug("Shutting down...");
            if (launcher.isRunning()) {
                launcher.stop();
            }
            log.debug("Shutdown complete.");
        }
    }

    protected void addShutdownHook() {
        log.debug("Add shutdown hook");
        shutdownHook = new ShutdownThread(this);
        Runtime.getRuntime().addShutdownHook(shutdownHook);
    }

    /**
     * Stops the server.
     *
     * Will try to call specific class for a clean stop, retry
     * {@link #STOP_NB_TRY}, waiting {@link #STOP_SECONDS_BEFORE_NEXT_TRY}
     * between each try, then kill the process if still running.
     */
    public void stop(boolean logProcessOutput) {
        long startTime = new Date().getTime();
        long deltaTime;
        try {
            if (!isRunning()) {
                log.warn("Server is not running.");
                return;
            }
            if (!quiet) {
                System.out.print("\nStopping server...");
            }
            int nbTry = 0;
            boolean retry = false;
            int stopMaxWait = Integer.parseInt(configurationGenerator.getUserConfig().getProperty(
                    STOP_MAX_WAIT_PARAM, STOP_MAX_WAIT_DEFAULT));
            do {
                List<String> stopCommand = new ArrayList<String>();
                stopCommand.add(getJavaExecutable().getPath());
                stopCommand.add("-cp");
                stopCommand.add(getShutdownClassPath());
                stopCommand.addAll(getNuxeoProperties());
                stopCommand.addAll(getServerProperties());
                setServerStopCommand(stopCommand);
                for (String param : params) {
                    stopCommand.add(param);
                }
                ProcessBuilder pb = new ProcessBuilder(
                        getOSCommand(stopCommand));
                pb.directory(configurationGenerator.getNuxeoHome());
                // pb = pb.redirectErrorStream(true);
                log.debug("Server command: " + pb.command());
                try {
                    Process stopProcess = pb.start();
                    ArrayList<ThreadedStreamGobbler> sgArray = logProcessStreams(
                            stopProcess, logProcessOutput);
                    stopProcess.waitFor();
                    waitForProcessStreams(sgArray);
                    boolean wait = true;
                    while (wait) {
                        try {
                            if (stopProcess.exitValue() == 0) {
                                // Successful call for server stop
                                retry = false;
                            } else {
                                // Failed to call for server stop
                                retry = ++nbTry < STOP_NB_TRY;
                                if (!quiet) {
                                    System.out.print(".");
                                }
                                Thread.sleep(STOP_SECONDS_BEFORE_NEXT_TRY * 1000);
                            }
                            wait = false;
                        } catch (IllegalThreadStateException e) {
                            // Stop call is still running
                            wait = true;
                            if (!quiet) {
                                System.out.print(".");
                            }
                            Thread.sleep(1000);
                        }
                    }
                    // Exit if there's no way to check for server stop
                    if (processManager instanceof PureJavaProcessManager) {
                        log.warn("Can't check server status on your OS.");
                        return;
                    }
                    // Wait a few seconds for effective stop
                    deltaTime = 0;
                    do {
                        if (!quiet) {
                            System.out.print(".");
                        }
                        Thread.sleep(1000);
                        deltaTime = (new Date().getTime() - startTime) / 1000;
                    } while (!retry && getPid() != null
                            && deltaTime < stopMaxWait);
                } catch (InterruptedException e) {
                    log.error(e);
                }
            } while (retry);
            if (getPid() == null) {
                log.warn("Server stopped.");
            } else {
                log.info("No answer from server, try to kill process " + pid
                        + "...");
                processManager.kill(nuxeoProcess, pid);
                if (getPid() == null) {
                    log.warn("Server forcibly stopped.");
                }
            }
        } catch (IOException e) {
            log.error("Could not manage process!", e);
        }
    }

    protected abstract void setServerStopCommand(List<String> command);

    private String getPid() throws IOException {
        pid = processManager.findPid(processRegex);
        log.debug("regexp: " + processRegex + " pid:" + pid);
        return pid;
    }

    /**
     * Configure the server after checking installation
     *
     * @throws ConfigurationException If an installation error is detected or if
     *             configuration fails
     */
    public void configure() throws ConfigurationException {
        configurationGenerator.verifyInstallation();
        configurationGenerator.run();
        overrideJavaTmpDir = Boolean.parseBoolean(configurationGenerator.getUserConfig().getProperty(
                OVERRIDE_JAVA_TMPDIR_PARAM, "true"));
    }

    /**
     * @return Default max wait depending on server (ie JBoss takes much more
     *         time than Tomcat)
     */
    private String getDefaultMaxWait() {
        return configurationGenerator.isJBoss ? START_MAX_WAIT_JBOSS_DEFAULT
                : START_MAX_WAIT_DEFAULT;
    }

    /**
     * Return process status (running or not) as String, depending on OS
     * capability to manage processes. Set status value following
     * "http://refspecs.freestandards.org/LSB_4.1.0/LSB-Core-generic/LSB-Core-generic/iniscrptact.html"
     *
     * @see #status
     */
    public String status() {
        if (processManager instanceof PureJavaProcessManager) {
            status = 4;
            return "Can't check server status on your OS.";
        }
        try {
            if (getPid() == null) {
                status = 3;
                return "Server is not running.";
            } else {
                status = 0;
                return "Server is running with process ID " + getPid() + ".";
            }
        } catch (IOException e) {
            status = 4;
            return "Could not check existing process (" + e.getMessage() + ").";
        }
    }

    /**
     * Last status value set by {@link #status()}.
     */
    public int getStatus() {
        return status;
    }

    /**
     * Last error value set by any method.
     */
    public int getErrorValue() {
        return errorValue;
    }

    /**
     * @throws ParseException
     * @throws ConfigurationException
     * @deprecated since 5.6; use {@link #createLauncher(CommandLine)} instead
     * @since 5.5
     */
    @Deprecated
    public static NuxeoLauncher createLauncher(String[] args)
            throws ConfigurationException, ParseException {
        return createLauncher(parseOptions(args));
    }

    /**
     * @param cmdLine Program arguments
     * @return a NuxeoLauncher instance specific to current server (JBoss,
     *         Tomcat or Jetty).
     * @throws ConfigurationException If server cannot be identified
     * @since 5.6
     */
    public static NuxeoLauncher createLauncher(CommandLine cmdLine)
            throws ConfigurationException {
        NuxeoLauncher launcher;
        ConfigurationGenerator configurationGenerator = new ConfigurationGenerator(
                quiet, debug);
        if (configurationGenerator.isJBoss) {
            launcher = new NuxeoJBossLauncher(configurationGenerator);
        } else if (configurationGenerator.isJetty) {
            launcher = new NuxeoJettyLauncher(configurationGenerator);
        } else if (configurationGenerator.isTomcat) {
            launcher = new NuxeoTomcatLauncher(configurationGenerator);
        } else {
            throw new ConfigurationException("Unknown server!");
        }
        launcher.setArgs(cmdLine);
        configurationGenerator.init();
        launcher.statusServletClient = new StatusServletClient(
                configurationGenerator);
        launcher.statusServletClient.setKey(configurationGenerator.getUserConfig().getProperty(
                ConfigurationGenerator.PARAM_STATUS_KEY));
        return launcher;
    }

    /**
     * Sets from program arguments the launcher command and additional
     * parameters.
     *
     * @param cmdLine Program arguments; may be used by launcher implementation.
     *            Must not be null or empty.
     */
    private void setArgs(CommandLine cmdLine) {
        String[] argList = cmdLine.getArgs();
        command = argList[0];
        log.debug("Launcher command: " + command);
        if (argList.length > 1) {
            params = Arrays.copyOfRange(argList, 1, argList.length);
        } else {
            params = new String[0];
        }
        for (String param : params) {
            log.debug("Command parameter: " + param);
        }
        if (cmdLine.hasOption("gui")) {
            useGui = Boolean.valueOf(cmdLine.getOptionValue("gui"));
            log.debug("GUI: " + cmdLine.getOptionValue("gui") + " -> "
                    + new Boolean(useGui).toString());
        } else {
            if (PlatformUtils.isWindows()) {
                useGui = true;
                log.debug("GUI: option not set - platform is Windows -> start GUI");
            } else {
                useGui = false;
                log.debug("GUI: option not set - platform is not Windows -> do not start GUI");
            }
        }
    }

    /**
     * @param beQuiet if true, launcher will be in quiet mode
     * @since 5.5
     */
    protected static void setQuiet() {
        quiet = true;
        Log4JHelper.setQuiet(Log4JHelper.CONSOLE_APPENDER_NAME);
    }

    /**
     * @param activateDebug if true, will activate the DEBUG logs
     * @since 5.5
     */
    protected static void setDebug() {
        debug = true;
        Log4JHelper.setDebug("org.nuxeo.launcher", true, true, "FILE");
    }

    protected static void setXMLOutput() {
        xmlOutput = true;
        setQuiet();
    }

    protected static void setJSONOutput() {
        jsonOutput = true;
        setXMLOutput();
    }

    public static void printShortHelp() {
        initParserOptions();
        String cmdLineSyntax = "nuxeoctl [options] <command> [command parameters]";
        HelpFormatter help = new HelpFormatter();
        help.setSyntaxPrefix("Usage: ");
        help.printHelp(cmdLineSyntax, launcherOptions);
    }

    public static void printLongHelp() {
        printShortHelp();
        log.error("\n\nJava usage:\n\tjava [-D"
                + JAVA_OPTS_PROPERTY
                + "=\"JVM options\"] [-D"
                + ConfigurationGenerator.NUXEO_HOME
                + "=\"/path/to/nuxeo\"] [-D"
                + ConfigurationGenerator.NUXEO_CONF
                + "=\"/path/to/nuxeo.conf\"] [-Djvmcheck=nofail] -jar \"path/to/nuxeo-launcher.jar\""
                + " \\ \n\t\t[options] <command> [command parameters]");
        log.error("\n\t" + JAVA_OPTS_PROPERTY
                + "\tParameters for the server JVM (default are "
                + JAVA_OPTS_DEFAULT + ").");
        log.error("\t"
                + ConfigurationGenerator.NUXEO_HOME
                + "\t\tNuxeo server root path (default is parent of called script).");
        log.error("\t"
                + ConfigurationGenerator.NUXEO_CONF
                + "\t\tPath to nuxeo.conf file (default is $NUXEO_HOME/bin/nuxeo.conf).");
        log.error("\tjvmcheck\t\tIf set to \"nofail\", ignore JVM version validation errors.");
        log.error("\n\nCommands list:");
        log.error("\thelp\t\t\tPrint this message.");
        log.error("\tstart\t\t\tStart Nuxeo server in background, waiting for effective start. "
                + "Useful for batch executions requiring the server being immediately available after the script returned.");
        log.error("\tstop\t\t\tStop any Nuxeo server started with the same nuxeo.conf file.");
        log.error("\trestart\t\t\tRestart Nuxeo server.");
        log.error("\tconfigure\t\tConfigure Nuxeo server with parameters from nuxeo.conf.");
        log.error("\twizard\t\t\tEnable the wizard (force the wizard to be played again in case the wizard configuration has already been done).");
        log.error("\tconsole\t\t\tStart Nuxeo server in a console mode. Ctrl-C will stop it.");
        log.error("\tstatus\t\t\tPrint server status (running or not).");
        log.error("\tstartbg\t\t\tStart Nuxeo server in background, without waiting for effective start. Useful for starting Nuxeo as a service.");
        log.error("\trestartbg\t\tRestart Nuxeo server with a call to \"startbg\" after \"stop\".");
        log.error("\tpack <target>\t\tBuild a static archive. Same as the \"pack\" Shell script.");
        log.error("\tmp-list\t\t\tList marketplace packages.");
        log.error("\tmp-add\t\t\tAdd marketplace package(s) to local cache. You must provide the package file(s) as parameter.");
        log.error("\tmp-install\t\tRun marketplace package installation. "
                + "It is automatically called at startup if installAfterRestart.log exists. "
                + "Else you must provide the package file(s) or ID(s) as parameter.");
        log.error("\tmp-uninstall\t\tUninstall marketplace package(s). You must provide the package ID(s) as parameter (see \"mp-list\" command).");
        log.error("\tmp-remove\t\tRemove marketplace package(s). You must provide the package ID(s) as parameter (see \"mp-list\" command).");
        log.error("\tmp-reset\t\tReset all packages to DOWNLOADED state. May be useful after a manual server upgrade.");
    }

    /**
     * Work best with current nuxeoProcess. If nuxeoProcess is null or has
     * exited, then will try to get process ID (so, result in that case depends
     * on OS capabilities).
     *
     * @return true if current process is running or if a running PID is found
     */
    public boolean isRunning() {
        if (nuxeoProcess != null) {
            try {
                nuxeoProcess.exitValue();
                // Previous process has exited
                nuxeoProcess = null;
            } catch (IllegalThreadStateException exception) {
                return true;
            }
        }
        try {
            return (getPid() != null);
        } catch (IOException e) {
            log.error(e);
            return false;
        }
    }

    /**
     * @since 5.5
     * @return true if Nuxeo finished starting
     */
    public boolean isStarted() {
        boolean isStarted;
        if (configurationGenerator.isWizardRequired()) {
            isStarted = isRunning();
        } else {
            try {
                isStarted = isRunning() && statusServletClient.isStarted();
            } catch (SocketTimeoutException e) {
                isStarted = false;
            }
        }
        return isStarted;
    }

    /**
     * @return Server log file
     */
    public File getLogFile() {
        return new File(configurationGenerator.getLogDir(), "server.log");
    }

    /**
     * @return Server URL
     */
    public String getURL() {
        return configurationGenerator.getUserConfig().getProperty(
                PARAM_NUXEO_URL);
    }

}<|MERGE_RESOLUTION|>--- conflicted
+++ resolved
@@ -38,22 +38,15 @@
 import java.util.concurrent.Executors;
 import java.util.regex.Pattern;
 
-<<<<<<< HEAD
 import javax.xml.bind.JAXBContext;
 import javax.xml.bind.JAXBException;
 import javax.xml.bind.Marshaller;
 import javax.xml.bind.Unmarshaller;
 
-=======
->>>>>>> d7412295
 import org.apache.commons.cli.CommandLine;
 import org.apache.commons.cli.CommandLineParser;
 import org.apache.commons.cli.HelpFormatter;
 import org.apache.commons.cli.MissingArgumentException;
-<<<<<<< HEAD
-import org.apache.commons.cli.Option;
-=======
->>>>>>> d7412295
 import org.apache.commons.cli.OptionBuilder;
 import org.apache.commons.cli.Options;
 import org.apache.commons.cli.ParseException;
@@ -488,29 +481,6 @@
     protected static void initParserOptions() {
         if (launcherOptions == null) {
             launcherOptions = new Options();
-<<<<<<< HEAD
-            Option helpOption = OptionBuilder.withLongOpt("help").withDescription(
-                    "Show detailed help").create("h");
-            Option quietOption = OptionBuilder.withLongOpt("quiet").withDescription(
-                    "Suppress information messages").create("q");
-            Option debugOption = OptionBuilder.withLongOpt("debug").withDescription(
-                    "Activate debug messages").create("d");
-            Option xmlOption = OptionBuilder.withLongOpt("xml").withDescription(
-                    "Output XML for mp-commands").create();
-            Option jsonOption = OptionBuilder.withLongOpt("json").withDescription(
-                    "Output JSON for mp-commands").create();
-            Option guiOption = OptionBuilder.withLongOpt("gui").hasArg().withArgName(
-                    "true|false").withDescription("Use graphical interface").create();
-            launcherOptions.addOption(helpOption);
-            launcherOptions.addOption(quietOption);
-            launcherOptions.addOption(debugOption);
-            launcherOptions.addOption(xmlOption);
-            launcherOptions.addOption(jsonOption);
-            launcherOptions.addOption(guiOption);
-        }
-    }
-
-=======
             // help option
             OptionBuilder.withLongOpt("help");
             OptionBuilder.withDescription("Show detailed help");
@@ -523,6 +493,14 @@
             OptionBuilder.withLongOpt("debug");
             OptionBuilder.withDescription("Activate debug messages");
             launcherOptions.addOption(OptionBuilder.create("d"));
+            // XML option
+            OptionBuilder.withLongOpt("xml");
+            OptionBuilder.withDescription("Output XML for mp-commands");
+            launcherOptions.addOption(OptionBuilder.create());
+            // JSON option
+            OptionBuilder.withLongOpt("json");
+            OptionBuilder.withDescription("Output JSON for mp-commands");
+            launcherOptions.addOption(OptionBuilder.create());
             // GUI option
             OptionBuilder.withLongOpt("gui");
             OptionBuilder.hasArg();
@@ -535,7 +513,6 @@
     /**
      * @since 5.6
      */
->>>>>>> d7412295
     protected static CommandLine parseOptions(String[] args)
             throws ParseException {
         initParserOptions();
