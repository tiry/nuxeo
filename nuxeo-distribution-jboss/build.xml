--- conflicted
+++ resolved
@@ -7,7 +7,7 @@
   <property name="jboss.dir" value="/opt/jboss" />
   <property name="nuxeo.ear.root" value="../nuxeo-platform-ear/" />
   <!--the default pom file to use for jboss-patch  -->
-  <property name="pom.file" value="jboss-patch/pom-4.0.5.xml" />
+  <property name="pom.file" value="jboss-patch/pom.xml" />
 
   <!-- set default root properties if not set -->
   <target name="set.jboss.home" unless="jboss.home">
@@ -24,6 +24,12 @@
     <property name="jboss.lib" value="${jboss.server}/lib" />
     <property name="jboss.nuxeo.ear" value="${jboss.deploy}/nuxeo.ear" />
   </target>
+  <property name="nuxeo.jboss.jmx.protocol" value="" />
+  <property name="nuxeo.jboss.jmx.http.hostname" value="" />
+  <property name="nuxeo.jboss.jmx.http.port" value="" />
+  <condition property="mvn.profile" value="-Phttp" else="">
+    <equals arg1="${nuxeo.jboss.jmx.protocol}" arg2="http" />
+  </condition>
 
   <condition property="osfamily-unix">
     <os family="unix" />
@@ -32,30 +38,21 @@
     <os family="windows" />
   </condition>
 
-<<<<<<< HEAD
-	<!-- Patch JBoss -->
-	<target name="patch" depends="setproperties,patch-unix,patch-windows" />
-=======
   <!-- Patch JBoss -->
   <target name="patch" depends="setproperties,patch-unix,patch-windows" />
->>>>>>> 72c5ec84
   <target name="patch-unix" if="osfamily-unix">
     <echo message="Running maven script ${pom.file}" />
     <exec executable="mvn" failonerror="true">
       <arg value="-f" />
       <arg value="${pom.file}" />
       <arg value="-Djboss.dir=${jboss.home}" />
-<<<<<<< HEAD
       <arg value="-Dnuxeo.jboss.jmx.protocol=${nuxeo.jboss.jmx.protocol}" />
       <arg value="-Dnuxeo.jboss.jmx.http.hostname=${nuxeo.jboss.jmx.http.hostname}" />
       <arg value="-Dnuxeo.jboss.jmx.http.port=${nuxeo.jboss.jmx.http.port}" />
       <arg value="clean" />
       <arg value="package" />
       <arg value="${mvn.profile}" />
-=======
-      <arg value="clean" />
       <arg value="install" />
->>>>>>> 72c5ec84
       <arg value="${mvn.opts}" />
     </exec>
   </target>
@@ -67,46 +64,31 @@
       <arg value="-f" />
       <arg value="${pom.file}" />
       <arg value="-Djboss.dir=${jboss.home}" />
-<<<<<<< HEAD
       <arg value="-Dnuxeo.jboss.jmx.protocol=${nuxeo.jboss.jmx.protocol}" />
       <arg value="-Dnuxeo.jboss.jmx.http.hostname=${nuxeo.jboss.jmx.http.hostname}" />
       <arg value="-Dnuxeo.jboss.jmx.http.port=${nuxeo.jboss.jmx.http.port}" />
       <arg value="clean" />
       <arg value="package" />
       <arg value="${mvn.profile}" />
-=======
-      <arg value="clean" />
-      <arg value="package" />
->>>>>>> 72c5ec84
       <arg value="${mvn.opts}" />
     </exec>
   </target>
-  <target name="patch404" description="Patch a JBoss 4.0.4 for use by Nuxeo-EP (deprecated : no more 4.0.4 compatibility)">
+  <target name="patch-2parts" description="Package Nuxeo-EP in two parts">
     <antcall target="patch">
-      <param name="pom.file" value="jboss-patch/pom-4.0.4.xml" />
-    </antcall>
-  </target>
-  <target name="patch405" description="Patch a JBoss 4.0.5 for use by Nuxeo-EP">
-    <antcall target="patch">
-      <param name="pom.file" value="jboss-patch/pom-4.0.5.xml" />
-    </antcall>
-  </target>
-  <target name="patch405-2parts" description="Package Nuxeo-EP in two parts">
-    <antcall target="patch405">
       <param name="jboss.home" value="${jboss1.dir}" />
     </antcall>
-    <antcall target="patch405">
+    <antcall target="patch">
       <param name="jboss.home" value="${jboss2.dir}" />
     </antcall>
   </target>
-  <target name="patch405-3parts" description="Package Nuxeo-EP in three parts">
+  <target name="patch-3parts" description="Package Nuxeo-EP in three parts">
     <antcall target="package">
       <param name="jboss.home" value="${jboss1.dir}" />
     </antcall>
-    <antcall target="patch405">
+    <antcall target="patch">
       <param name="jboss.home" value="${jboss2.dir}" />
     </antcall>
-    <antcall target="patch405">
+    <antcall target="patch">
       <param name="jboss.home" value="${jboss3.dir}" />
     </antcall>
   </target>
