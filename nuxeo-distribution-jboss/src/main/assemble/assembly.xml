--- conflicted
+++ resolved
@@ -56,18 +56,10 @@
     </unzip>
     <antcall target="jboss-third-party-libraries" />
     <zip destfile="${outdir}/${maven.project.artifactId}-${maven.project.version}-nuxeo-ep.zip"
-<<<<<<< HEAD
-         basedir="${outdir}/nuxeo-ep-jboss" />
-    <artifact:attach file="${outdir}/${maven.project.artifactId}-${maven.project.version}-nuxeo-ep.zip"
-                     target="${maven.project.groupId}:${maven.project.artifactId}"
-                     classifier="nuxeo-ep"
-                     type="zip" />
-=======
             basedir="${outdir}" includes="nuxeo-ep-jboss/**" />
     <artifact:attach
             file="${outdir}/${maven.project.artifactId}-${maven.project.version}-nuxeo-ep.zip"
       target="${maven.project.groupId}:${maven.project.artifactId}" classifier="nuxeo-ep" />
->>>>>>> f43998ca
   </target>
 
   <target name="build-nuxeo-dm-jboss"
@@ -83,12 +75,10 @@
     </unzip>
     <antcall target="jboss-third-party-libraries" />
     <zip destfile="${outdir}/${maven.project.artifactId}-${maven.project.version}-nuxeo-dm.zip"
-<<<<<<< HEAD
-         basedir="${outdir}/nuxeo-dm-jboss" />
-    <artifact:attach file="${outdir}/${maven.project.artifactId}-${maven.project.version}-nuxeo-dm.zip"
-                     target="${maven.project.groupId}:${maven.project.artifactId}"
-                     classifier="nuxeo-dm"
-                     type="zip" />
+            basedir="${outdir}" includes="nuxeo-dm-jboss/**" />
+    <artifact:attach
+      file="${outdir}/${maven.project.artifactId}-${maven.project.version}-nuxeo-dm.zip"
+      target="${maven.project.groupId}:${maven.project.artifactId}" classifier="nuxeo-dm" />
   </target>
 
   <target name="jboss-third-party-libraries">
@@ -119,12 +109,6 @@
       <artifact:resolveFile key="org.apache.httpcomponents:httpcore" />
       <artifact:resolveFile key="com.google.collections:google-collections" />
     </copy>
-=======
-            basedir="${outdir}" includes="nuxeo-dm-jboss/**" />
-    <artifact:attach
-      file="${outdir}/${maven.project.artifactId}-${maven.project.version}-nuxeo-dm.zip"
-      target="${maven.project.groupId}:${maven.project.artifactId}" classifier="nuxeo-dm" />
->>>>>>> f43998ca
   </target>
 
   <target name="clean">
