/*
 * (C) Copyright 2006-2008 Nuxeo SAS (http://nuxeo.com/) and contributors.
 *
 * All rights reserved. This program and the accompanying materials
 * are made available under the terms of the GNU Lesser General Public License
 * (LGPL) version 2.1 which accompanies this distribution, and is available at
 * http://www.gnu.org/licenses/lgpl.html
 *
 * This library is distributed in the hope that it will be useful,
 * but WITHOUT ANY WARRANTY; without even the implied warranty of
 * MERCHANTABILITY or FITNESS FOR A PARTICULAR PURPOSE. See the GNU
 * Lesser General Public License for more details.
 *
 * Contributors:
 *     Bogdan Stefanescu
 *     Florent Guillaume
 */

package org.nuxeo.runtime.osgi;

import java.io.BufferedInputStream;
import java.io.File;
import java.io.FileInputStream;
import java.io.IOException;
import java.io.InputStream;
import java.net.URI;
import java.net.URL;
<<<<<<< HEAD
import java.util.Collection;
import java.util.HashMap;
=======
>>>>>>> 375c242e
import java.util.Map;
import java.util.Properties;
import java.util.Set;
import java.util.StringTokenizer;
import java.util.Map.Entry;
import java.util.concurrent.ConcurrentHashMap;

import org.apache.commons.logging.Log;
import org.apache.commons.logging.LogFactory;
import org.nuxeo.common.Environment;
import org.nuxeo.runtime.AbstractRuntimeService;
import org.nuxeo.runtime.Version;
import org.nuxeo.runtime.api.Framework;
import org.nuxeo.runtime.model.ComponentName;
import org.nuxeo.runtime.model.RuntimeContext;
import org.osgi.framework.Bundle;
import org.osgi.framework.BundleContext;
import org.osgi.framework.Constants;
import org.osgi.framework.FrameworkEvent;
import org.osgi.framework.FrameworkListener;

/**
 * The default implementation of NXRuntime over an OSGi compatible environment.
 *
 * @author Bogdan Stefanescu
 * @author Florent Guillaume
 */
public class OSGiRuntimeService extends AbstractRuntimeService implements
        FrameworkListener {

    /** Can be used to change the runtime home directory */
    public static final String PROP_HOME_DIR = "org.nuxeo.runtime.home";
    /** The OSGi application install directory. */
    public static final String PROP_INSTALL_DIR = "INSTALL_DIR";

    /** The osgi application config directory. */
    public static final String PROP_CONFIG_DIR = "CONFIG_DIR";

    /** The host adapter. */
    public static final String PROP_HOST_ADAPTER = "HOST_ADAPTER";

    public static final String PROP_NUXEO_BIND_ADDRESS = "nuxeo.bind.address";

    public static final String NAME = "OSGi NXRuntime";

    public static final Version VERSION = Version.parseString("1.4.0");

    private static final Log log = LogFactory.getLog(OSGiRuntimeService.class);

    private final BundleContext bundleContext;

<<<<<<< HEAD
    private final Map<Bundle, RuntimeContext> contexts;
=======
    private final Map<String, RuntimeContext> contexts;

>>>>>>> 375c242e

    public OSGiRuntimeService(BundleContext context) {
        super(new OSGiRuntimeContext(context.getBundle()));
        bundleContext = context;
        contexts = new ConcurrentHashMap<String, RuntimeContext>();
        String bindAddress = context.getProperty(PROP_NUXEO_BIND_ADDRESS);
        if (bindAddress != null) {
            properties.put(PROP_NUXEO_BIND_ADDRESS, bindAddress);
        }
        String homeDir = getProperty(PROP_HOME_DIR);
        if (homeDir != null) {
            workingDir = new File(homeDir);
        } else {
            workingDir = bundleContext.getDataFile("/");
        }
        workingDir.mkdirs();
    }

    public String getName() {
        return NAME;
    }

    public Version getVersion() {
        return VERSION;
    }

    public BundleContext getBundleContext() {
        return bundleContext;
    }

    public synchronized RuntimeContext createContext(Bundle bundle)
            throws Exception {
        RuntimeContext ctx = contexts.get(bundle);
        if (ctx == null) {
            // hack to handle fragment bundles
            ctx = new OSGiRuntimeContext(bundle);
            contexts.put(bundle.getSymbolicName(), ctx);
            loadComponents(bundle, ctx);
        }
        return ctx;
    }

    public synchronized void destroyContext(Bundle bundle) {
        RuntimeContext ctx = contexts.remove(bundle);
        if (ctx != null) {
            ctx.destroy();
        }
    }

    public synchronized RuntimeContext getContext(Bundle bundle) {
        return contexts.get(bundle);
    }

    @Override
    protected void doStart() throws Exception {
        bundleContext.addFrameworkListener(this);
        loadConfig(); // load configuration if any
        loadComponents(bundleContext.getBundle(), context);
    }

    @Override
    protected void doStop() throws Exception {
        bundleContext.removeFrameworkListener(this);
        super.doStop();
        context.destroy();
    }

    protected void loadComponents(Bundle bundle, RuntimeContext ctx)
            throws Exception {
        String list = getComponentsList(bundle);
        if (list == null) {
            return;
        }
        StringTokenizer tok = new StringTokenizer(list, ", \t\n\r\f");
        while (tok.hasMoreTokens()) {
            String desc = tok.nextToken();
            URL url = bundle.getEntry(desc);
            if (url != null) {
                try {
                    ctx.deploy(url);
                } catch (Exception e) {
                    // just log error to know where is the cause of the
                    // exception
                    log.error("Error deploying resource: " + url);
                    throw e;
                }
            } else {
                String message = "Unknown component '" + desc
                        + "' referenced by bundle '" + bundle.getSymbolicName()
                        + "'";
                log.error(message + ". Check the MANIFEST.MF");
                warnings.add(message);
            }
        }
    }

    public static String getComponentsList(Bundle bundle) {
        return (String) bundle.getHeaders().get("Nuxeo-Component");
    }

    protected void loadConfig() throws Exception {
        Environment env = Environment.getDefault();
        if (env != null) {
            File dir = env.getConfig() ;
            if (dir != null) {
                System.out.println(dir.getAbsolutePath());
                if (dir.isDirectory()) {
                    for (String name : dir.list()) {
                        if (name.endsWith("-config.xml") || name.endsWith("-bundle.xml")) {
                            //TODO
                            // because of somen dep bugs (regarding the depoyment of demo-ds.xml)
                            // we cannot let the runtime deploy config dir at begining...
                            // until fixing this we deploy config dir from
                            // NuxeoDeployer
                            File file = new File(dir, name);
                            context.deploy(file.toURL());
                        } else if (name.endsWith(".config")
                                || name.endsWith(".ini")
                                || name.endsWith(".properties")) {
                            File file = new File(dir, name);
                            loadProperties(file);
                        }
                    }
                    return;
                }
            }
        }

        String configDir = bundleContext.getProperty(PROP_CONFIG_DIR);
        if (configDir == null) {
            return;
        }

        if (configDir.contains(":/")) { // an url of a config file
            URL url = new URL(configDir);
            loadProperties(url);
            return;
        }

        File dir = new File(configDir);
        if (dir.isDirectory()) {
            for (String name : dir.list()) {
                if (name.endsWith("-config.xml")
                        || name.endsWith("-bundle.xml")) {
                    // TODO
                    // because of somen dep bugs (regarding the depoyment of
                    // demo-ds.xml)
                    // we cannot let the runtime deploy config dir at
                    // begining...
                    // until fixing this we deploy config dir from
                    // NuxeoDeployer
<<<<<<< HEAD

                    // File file = new File(dir, name);
                    // context.deploy(file.toURL());
                } else if (name.endsWith(".config") || name.endsWith(".ini")
=======
//                    File file = new File(dir, name);
//                    context.deploy(file.toURL());
                } else if (name.endsWith(".config")
                        || name.endsWith(".ini")
>>>>>>> 375c242e
                        || name.endsWith(".properties")) {
                    File file = new File(dir, name);
                    loadProperties(file);
                }
            }
        } else { // a file - load it
            File file = new File(configDir);
            loadProperties(file);
        }
        // context.getLocalResource("OSGI-INF/RuntimeService.xml");
    }

    public void loadProperties(File file) throws IOException {
        InputStream in = new BufferedInputStream(new FileInputStream(file));
        try {
            loadProperties(in);
        } finally {
            in.close();
        }
    }

    public void loadProperties(URL url) throws IOException {
        InputStream in = url.openStream();
        try {
            loadProperties(in);
        } finally {
            if (in != null) {
                in.close();
            }
        }
    }

    public void loadProperties(InputStream in) throws IOException {
        Properties props = new Properties();
        props.load(in);
        for (Map.Entry<Object, Object> prop : props.entrySet()) {
            properties.put(prop.getKey().toString(), prop.getValue().toString());
        }
    }

    /**
     * Overrides the default method to be able to inculde OSGi properties
     */
    @Override
    public String getProperty(String name, String defValue) {
        String value = properties.getProperty(name);
        if (value == null) {
            value = bundleContext.getProperty(name);
            if (value == null) {
                return defValue == null ? null : expandVars(defValue);
            }
        }
        return expandVars(value);
    }

    /* --------------- FrameworkListener API ------------------ */

    public void frameworkEvent(FrameworkEvent event) {
        if (event.getType() == FrameworkEvent.STARTED) {
            printStatusMessage();
        }
    }

    private void printStatusMessage() {
        String hr = "======================================================================";
        StringBuilder msg = new StringBuilder("Nuxeo EP Started\n"); // greppable
        msg.append(hr).append("\n= Nuxeo EP Started\n");
        if (!warnings.isEmpty()) {
            msg.append(hr).append("\n= Component Loading Errors:\n");
            for (String warning : warnings) {
                msg.append("  * ").append(warning).append('\n');
            }
        }

        Map<ComponentName, Set<ComponentName>> pendingRegistrations = manager.getPendingRegistrations();
        Collection<ComponentName> activatingRegistrations = manager.getActivatingRegistrations();
        msg.append(hr).append("\n= Component Loading Status: Pending: ").append(
                pendingRegistrations.size()).append(" / Unstarted: ").append(
                activatingRegistrations.size()).append(" / Total: ").append(
                manager.getRegistrations().size()).append('\n');
        for (Entry<ComponentName, Set<ComponentName>> e : pendingRegistrations.entrySet()) {
            msg.append("  * ").append(e.getKey()).append(" requires ").append(
                    e.getValue()).append('\n');
        }
        for (ComponentName componentName : activatingRegistrations) {
            msg.append("  - ").append(componentName).append('\n');
        }
        msg.append(hr);

        if (warnings.isEmpty() && pendingRegistrations.isEmpty()
                && activatingRegistrations.isEmpty()) {
            log.info(msg);
        } else {
            log.error(msg);
        }
    }

    public Bundle findHostBundle(Bundle bundle) {
        String hostId = (String)bundle.getHeaders().get(Constants.FRAGMENT_HOST);
        if (hostId != null) {
            int p = hostId.indexOf(';');
            if (p > -1) { // remove version or other extra information if any
                hostId = hostId.substring(0, p);
            }
            RuntimeContext ctx = contexts.get(hostId);
            if (ctx != null) {
                return ctx.getBundle();
            }
        }
        return null;
    }

    @Override
    public File getBundleFile(Bundle bundle) {
        File file = null;
        String location = bundle.getLocation();
        String vendor = Framework.getProperty(Constants.FRAMEWORK_VENDOR);
        if ("Eclipse".equals(vendor)) { // equinox framework
            //update@plugins/org.eclipse.equinox.launcher_1.0.0.v20070606.jar
            //initial@reference:file:plugins/org.eclipse.update.configurator_3.2.100.v20070615.jar/
            if (location.endsWith("/")) {
                location = location.substring(0, location.length()-1);
            }
            if (location.startsWith("update@")) {
                location = location.substring("update@".length());
            } else if (location.startsWith("initial@reference:file:")) {
                location = location.substring("initial@reference:file:".length());
            }
            file = new File(location);
        } else if (location.startsWith("file:")) { // nuxeo osgi adapter
            try {
                file = new File(new URI(location));
            }catch (Exception e) {
                return null;
            }
        } else { // may be a file path - this happens when using JarFileBundle (for ex. in nxshell)
            try {
                file = new File(location);
            }catch (Exception e) {
                return null;
            }
        }
        return file != null && file.exists() ?  file : null;
    }

}<|MERGE_RESOLUTION|>--- conflicted
+++ resolved
@@ -25,11 +25,8 @@
 import java.io.InputStream;
 import java.net.URI;
 import java.net.URL;
-<<<<<<< HEAD
 import java.util.Collection;
 import java.util.HashMap;
-=======
->>>>>>> 375c242e
 import java.util.Map;
 import java.util.Properties;
 import java.util.Set;
@@ -81,12 +78,8 @@
 
     private final BundleContext bundleContext;
 
-<<<<<<< HEAD
-    private final Map<Bundle, RuntimeContext> contexts;
-=======
     private final Map<String, RuntimeContext> contexts;
 
->>>>>>> 375c242e
 
     public OSGiRuntimeService(BundleContext context) {
         super(new OSGiRuntimeContext(context.getBundle()));
@@ -238,17 +231,10 @@
                     // begining...
                     // until fixing this we deploy config dir from
                     // NuxeoDeployer
-<<<<<<< HEAD
 
                     // File file = new File(dir, name);
                     // context.deploy(file.toURL());
                 } else if (name.endsWith(".config") || name.endsWith(".ini")
-=======
-//                    File file = new File(dir, name);
-//                    context.deploy(file.toURL());
-                } else if (name.endsWith(".config")
-                        || name.endsWith(".ini")
->>>>>>> 375c242e
                         || name.endsWith(".properties")) {
                     File file = new File(dir, name);
                     loadProperties(file);
