--- conflicted
+++ resolved
@@ -25,7 +25,6 @@
     <property name="jboss.nuxeo.ear" value="${jboss.deploy}/nuxeo.ear" />
     <property name="nuxeo.ear.build" value="${nuxeo.ear.root}/target/${assembly.ear}" />
   </target>
-<<<<<<< HEAD
 
   <condition property="osfamily-unix">
     <os family="unix" />
@@ -57,45 +56,6 @@
   <!-- backward compatibility -->
   <target name="undeploy" depends="jboss-clean" description="Undeploy Nuxeo-EP (deprecated : use jboss-clean instead)" />
 
-=======
-  <property name="nuxeo.jboss.jmx.protocol" value="" />
-  <property name="nuxeo.jboss.jmx.http.hostname" value="" />
-  <property name="nuxeo.jboss.jmx.http.port" value="" />
-  <condition property="mvn.profile" value="-Phttp" else="">
-    <equals arg1="${nuxeo.jboss.jmx.protocol}" arg2="http" />
-  </condition>
-
-  <condition property="osfamily-unix">
-    <os family="unix" />
-  </condition>
-  <condition property="osfamily-windows">
-    <os family="windows" />
-  </condition>
-
-  <target name="deploy" depends="install,package,copy" description="Deploy Nuxeo-EP on jboss" />
-  <target name="deploy-2parts" depends="install,package-2parts,copy-2parts" description="Deploy Nuxeo-EP on two jboss" />
-  <target name="deploy-3parts" depends="install,package-3parts,copy-3parts" description="Deploy Nuxeo-EP on three jboss" />
-
-  <target name="clean" depends="clean-unix,clean-windows" description="Delete target directories" />
-  <target name="clean-unix" if="osfamily-unix">
-    <exec executable="mvn" failonerror="true">
-      <arg value="clean" />
-      <arg value="${mvn.opts}" />
-    </exec>
-  </target>
-  <target name="clean-windows" if="osfamily-windows">
-    <exec executable="cmd" failonerror="true">
-      <arg value="/c" />
-      <arg value="mvn.bat" />
-      <arg value="clean" />
-      <arg value="${mvn.opts}" />
-    </exec>
-  </target>
-
-  <!-- backward compatibility -->
-  <target name="undeploy" depends="jboss-clean" description="Undeploy Nuxeo-EP (deprecated : use jboss-clean instead)" />
-
->>>>>>> f4fd6c3c
   <target name="install" depends="clean,install-unix,install-windows" description="Run mvn install" />
   <target name="install-unix" if="osfamily-unix">
     <exec executable="env" />
@@ -165,7 +125,6 @@
     </exec>
   </target>
 
-<<<<<<< HEAD
   <target name="jboss-clean" description="Remove Nuxeo-EP from jboss">
     <ant target="jboss-clean" dir="nuxeo-distribution" />
   </target>
@@ -178,20 +137,15 @@
     <ant target="jboss-clean-data" dir="nuxeo-distribution" />
   </target>
 
-  <target name="patch" description="Patch a JBoss 4.0.5 for use by Nuxeo-EP">
-    <antcall target="patch405" />
-  </target>
-  <target name="patch405" description="Patch a JBoss 4.0.5 for use by Nuxeo-EP">
-    <ant target="patch405" dir="nuxeo-distribution/nuxeo-distribution-jboss" />
-  </target>
-  <target name="patch405-2parts" description="Package Nuxeo-EP in two parts">
-    <ant target="patch405-2parts" dir="nuxeo-distribution/nuxeo-distribution-jboss" />
-  </target>
-  <target name="patch405-3parts" description="Package Nuxeo-EP in three parts">
-    <ant target="patch405-3parts" dir="nuxeo-distribution/nuxeo-distribution-jboss" />
+  <target name="patch405" description="Patch a JBoss 4.0.5 for use by Nuxeo-EP (deprecated : no more 4.0.5 compatibility)">
+    <echo>Jboss 4.0.5 is not supported anymore, user Jboss >= 4.2.2</echo>
   </target>
   <target name="patch404" description="Patch a JBoss 4.0.4 for use by Nuxeo-EP (deprecated : no more 4.0.4 compatibility)">
-    <ant target="patch404" dir="nuxeo-distribution/nuxeo-distribution-jboss" />
+    <echo>Jboss 4.0.4 is not supported anymore, user Jboss >= 4.2.2</echo>
+  </target>
+
+  <target name="patch" description="Patch a JBoss 4.2.x for use by Nuxeo-EP">
+    <ant target="patch" dir="nuxeo-distribution/nuxeo-distribution-jboss" />
   </target>
 
   <target name="copy-2parts" description="Copy Nuxeo-EP in two parts">
@@ -220,161 +174,6 @@
   <!-- Deprecated. TODO: JC. Removed when NXBT-57 is resolved -->
   <target name="copy-derby" description="Deprecated. Deploy default derby config">
     <ant target="copy-derby" dir="nuxeo-distribution" />
-=======
-  <target name="jboss-clean" depends="delete-ear" description="Remove Nuxeo-EP from jboss">
-    <delete>
-      <fileset dir="${jboss.lib}">
-        <include name="nuxeo-*.jar" />
-      </fileset>
-    </delete>
-  </target>
-
-  <target name="jboss-clean-plugins" depends="setproperties" description="Delete plugins deployed in JBoss">
-    <delete>
-      <fileset dir="${jboss.nuxeo.ear}/plugins">
-        <include name="*.jar" />
-      </fileset>
-    </delete>
-  </target>
-
-  <target name="jboss-clean-data" depends="setproperties" description="Delete data from JBoss">
-    <delete dir="${jboss.server}/data" />
-  </target>
-
-  <target name="patch405" description="Patch a JBoss 4.0.5 for use by Nuxeo-EP (deprecated : no more 4.0.5 compatibility)">
-    <echo>Jboss 4.0.5 is not supported anymore, user Jboss >= 4.2.2</echo>
-  </target>
-  <target name="patch404" description="Patch a JBoss 4.0.4 for use by Nuxeo-EP (deprecated : no more 4.0.4 compatibility)">
-    <echo>Jboss 4.0.4 is not supported anymore, user Jboss >= 4.2.2</echo>
-  </target>
-  <target name="patch" description="Patch a JBoss 4.2.x for use by Nuxeo-EP">
-    <ant antfile="nuxeo-distribution/nuxeo-distribution-jboss/build.xml" target="patch">
-      <property name="basedir" value="nuxeo-distribution/nuxeo-distribution-jboss" />
-    </ant>
-  </target>
-
-  <target name="copy-2parts" description="Copy Nuxeo-EP in two parts">
-    <antcall target="copy">
-      <param name="jboss.home" value="${jboss1.dir}" />
-      <param name="assembly.name" value="nuxeo-platform-stateful" />
-    </antcall>
-    <antcall target="copy">
-      <param name="jboss.home" value="${jboss2.dir}" />
-      <param name="assembly.name" value="nuxeo-web-stateless" />
-    </antcall>
-  </target>
-  <target name="copy-3parts" description="Copy Nuxeo-EP in three parts">
-    <antcall target="copy">
-      <param name="jboss.home" value="${jboss1.dir}" />
-      <param name="assembly.name" value="nuxeo-core" />
-    </antcall>
-    <antcall target="copy">
-      <param name="jboss.home" value="${jboss2.dir}" />
-      <param name="assembly.name" value="nuxeo-indexing" />
-    </antcall>
-    <antcall target="copy">
-      <param name="jboss.home" value="${jboss3.dir}" />
-      <param name="assembly.name" value="nuxeo-webplatform" />
-    </antcall>
-  </target>
-  <target name="copy" depends="delete-ear,copy-ear,copy-lib" description="Replace ear and copy libs to jboss" />
-  <target name="delete-ear" depends="setproperties">
-    <delete dir="${jboss.nuxeo.ear}" failonerror="false" />
-  </target>
-  <target name="copy-ear" depends="setproperties">
-    <mkdir dir="${jboss.nuxeo.ear}" />
-    <copy todir="${jboss.nuxeo.ear}">
-      <fileset dir="${nuxeo.ear.build}" />
-    </copy>
-  </target>
-
-  <!-- Deprecated. TODO: JC. Removed when NXBT-57 is resolved -->
-  <target name="copy-postgresql" depends="setproperties" description="Deploy default postresql config">
-    <property name="postgresql.config" value="${nuxeo.ear.root}/postgresql-setup" />
-    <copy todir="${jboss.nuxeo.ear}/config" failonerror="false" overwrite="true">
-      <fileset file="${basedir}/${postgresql.config}/config/*.xml" />
-      <fileset file="${basedir}/${postgresql.config}/config/*.properties" />
-    </copy>
-    <copy todir="${jboss.nuxeo.ear}/datasources" failonerror="false" overwrite="true">
-      <fileset file="${basedir}/${postgresql.config}/datasources/*.xml" />
-    </copy>
-    <copy todir="${jboss.lib}" failonerror="false" overwrite="true">
-      <fileset file="${nuxeo.ear.root}/target/postgresql-jdbc-lib/*.jar" />
-    </copy>
-  </target>
-
-  <target name="copy-oracle" depends="setproperties">
-    <property name="oracle.config" value="${nuxeo.ear.root}/oracle-setup" />
-    <copy todir="${jboss.nuxeo.ear}/config" failonerror="false" overwrite="true">
-      <fileset file="${basedir}/${oracle.config}/config/*.xml" />
-      <fileset file="${basedir}/${oracle.config}/config/*.properties" />
-    </copy>
-    <copy todir="${jboss.nuxeo.ear}/datasources" failonerror="false" overwrite="true">
-      <fileset file="${basedir}/${oracle.config}/datasources/*.xml" />
-      <fileset file="${basedir}/${oracle.config}/datasources/*.properties" />
-    </copy>
-    <copy todir="${jboss.lib}" failonerror="false" overwrite="true">
-      <fileset file="${basedir}/${oracle.config}/lib/*.jar" />
-    </copy>
-  </target>
-
-  <!-- Deprecated. TODO: JC. Removed when NXBT-57 is resolved -->
-  <target name="copy-derby" depends="setproperties" description="Deprecated. Deploy default derby config">
-    <property name="derby.config" value="${nuxeo.ear.root}/derby-setup" />
-    <copy todir="${jboss.nuxeo.ear}/config" failonerror="false" overwrite="true">
-      <fileset file="${basedir}/${derby.config}/config/*.xml" />
-      <fileset file="${basedir}/${derby.config}/config/*.properties" />
-    </copy>
-    <copy todir="${jboss.nuxeo.ear}/datasources" failonerror="false" overwrite="true">
-      <fileset file="${basedir}/${derby.config}/datasources/*.xml" />
-    </copy>
-    <!-- XXX: find a way not to depend on the version number of nxsearch compass -->
-    <copy todir="${jboss.nuxeo.ear}/system/nuxeo-platform-search-compass-plugin-5.1.7-SNAPSHOT.jar" failonerror="false" overwrite="true">
-      <fileset file="${basedir}/${derby.config}/compass.cfg.xml" />
-    </copy>
-    <!-- TODO: maven config to get derby lib -->
-    <copy todir="${jboss.deploy}/lib" failonerror="false" overwrite="true">
-      <fileset file="${nuxeo.ear.root}/target/derby-jdbc-lib/*.jar" />
-    </copy>
-  </target>
-  <target name="copy-lib" depends="clean-lib,copy-lib-unix,copy-lib-windows" description="Copy Nuxeo libs in jboss" />
-  <target name="clean-lib" depends="setproperties">
-    <delete>
-      <fileset dir="${jboss.lib}">
-        <include name="nuxeo-runtime-jboss-extensions-*.jar" />
-        <include name="nuxeo-core-storage-sql-extensions-*.jar" />
-        <include name="nuxeo-common-*.jar" />
-        <include name="lucene-core-*.jar" />
-        <include name="lucene-analyzers-*.jar" />
-        <include name="derby*.jar" />
-        <include name="h2-*.jar" />
-      </fileset>
-    </delete>
-  </target>
-  <target name="copy-lib-unix" if="osfamily-unix">
-    <echo message="Copying Nuxeo libs to ${jboss.lib}" />
-    <exec executable="mvn" failonerror="true">
-      <arg value="-f" />
-      <arg value="${nuxeo.ear.root}/pom.xml" />
-      <arg value="-Djboss.lib=${jboss.lib}" />
-      <arg value="dependency:copy" />
-      <arg value="-N" />
-      <arg value="${mvn.opts}" />
-    </exec>
-  </target>
-  <target name="copy-lib-windows" if="osfamily-windows">
-    <echo message="Copying Nuxeo libs to ${jboss.lib}" />
-    <exec executable="cmd" failonerror="true">
-      <arg value="/c" />
-      <arg value="mvn.bat" />
-      <arg value="-f" />
-      <arg value="${nuxeo.ear.root}/pom.xml" />
-      <arg value="-Djboss.lib=${jboss.lib}" />
-      <arg value="dependency:copy" />
-      <arg value="-N" />
-      <arg value="${mvn.opts}" />
-    </exec>
->>>>>>> f4fd6c3c
   </target>
 
   <target name="test" depends="test-unix,test-windows" description="Run tests" />
