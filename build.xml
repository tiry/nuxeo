--- conflicted
+++ resolved
@@ -338,17 +338,9 @@
       <fileset file="nuxeo-platform/nuxeo-platform-ear/target/derby-jdbc-lib/*.jar" />
     </copy>
     -->
-<<<<<<< HEAD
-    <echo>
-    </echo>
-    <echo>Done: Don't forget to put derby library in ${jboss.deploy}/lib</echo>
-    <echo>
-    </echo>
-=======
     <echo></echo>
     <echo>Done: Don't forget to put derby library in ${jboss.lib}</echo>
     <echo></echo>
->>>>>>> 024aa9b1
   </target>
 
   <target name="test" depends="test-unix,test-windows" description="Run tests" />
