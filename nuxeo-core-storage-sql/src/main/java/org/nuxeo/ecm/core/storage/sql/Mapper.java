/*
 * (C) Copyright 2007-2008 Nuxeo SAS (http://nuxeo.com/) and contributors.
 *
 * All rights reserved. This program and the accompanying materials
 * are made available under the terms of the GNU Lesser General Public License
 * (LGPL) version 2.1 which accompanies this distribution, and is available at
 * http://www.gnu.org/licenses/lgpl.html
 *
 * This library is distributed in the hope that it will be useful,
 * but WITHOUT ANY WARRANTY; without even the implied warranty of
 * MERCHANTABILITY or FITNESS FOR A PARTICULAR PURPOSE. See the GNU
 * Lesser General Public License for more details.
 *
 * Contributors:
 *     Florent Guillaume
 */

package org.nuxeo.ecm.core.storage.sql;

import java.io.Serializable;
import java.sql.Array;
import java.sql.Connection;
import java.sql.DatabaseMetaData;
import java.sql.PreparedStatement;
import java.sql.ResultSet;
import java.sql.SQLException;
import java.sql.Statement;
import java.sql.Timestamp;
import java.sql.Types;
import java.util.ArrayList;
import java.util.Arrays;
import java.util.Calendar;
import java.util.Collections;
import java.util.HashMap;
import java.util.HashSet;
import java.util.LinkedHashMap;
import java.util.LinkedList;
import java.util.List;
import java.util.Map;
import java.util.Set;
import java.util.Map.Entry;
import java.util.concurrent.atomic.AtomicLong;

import javax.sql.XAConnection;
import javax.sql.XADataSource;
import javax.transaction.xa.XAException;
import javax.transaction.xa.XAResource;
import javax.transaction.xa.Xid;

import org.apache.commons.logging.Log;
import org.apache.commons.logging.LogFactory;
import org.hibernate.exception.JDBCExceptionHelper;
import org.nuxeo.common.utils.StringUtils;
<<<<<<< HEAD
=======
import org.nuxeo.ecm.core.query.QueryFilter;
>>>>>>> bcf3ae98
import org.nuxeo.ecm.core.query.sql.model.SQLQuery;
import org.nuxeo.ecm.core.storage.StorageException;
import org.nuxeo.ecm.core.storage.sql.CollectionFragment.CollectionFragmentIterator;
import org.nuxeo.ecm.core.storage.sql.Fragment.State;
import org.nuxeo.ecm.core.storage.sql.SQLInfo.SQLInfoSelect;
import org.nuxeo.ecm.core.storage.sql.SQLInfo.StoredProcedureInfo;
import org.nuxeo.ecm.core.storage.sql.db.Column;
import org.nuxeo.ecm.core.storage.sql.db.Table;
import org.nuxeo.ecm.core.storage.sql.db.Update;

/**
 * A {@link Mapper} maps objects to and from the database. It is specific to a
 * given database connection, as it computes statements.
 * <p>
 * The {@link Mapper} does the mapping according to the policy defined by a
 * {@link Model}, and generates SQL statements recoreded in the {@link SQLInfo}.
 *
 * @author Florent Guillaume
 */
public class Mapper {

    private static final Log log = LogFactory.getLog(Mapper.class);

    /** The model used to do the mapping. */
    private final Model model;

    /** The SQL information. */
    private final SQLInfo sqlInfo;

    /** The xa datasource. */
    private final XADataSource xadatasource;

    /** The xa pooled connection. */
    private XAConnection xaconnection;

    /** The actual connection. */
    private Connection connection;

    private XAResource xaresource;

    // for debug
    private static final AtomicLong instanceCounter = new AtomicLong(0);

    // for debug
    private final long instanceNumber = instanceCounter.incrementAndGet();

    /**
     * Creates a new Mapper.
     *
     * @param model the model
     * @param sqlInfo the sql info
     * @param xadatasource the XA datasource to use to get connections
     */
    public Mapper(Model model, SQLInfo sqlInfo, XADataSource xadatasource)
            throws StorageException {
        this.model = model;
        this.sqlInfo = sqlInfo;
        this.xadatasource = xadatasource;
        resetConnection();
    }

    public void close() {
        if (connection != null) {
            try {
                connection.close();
            } catch (SQLException e) {
            }
        }
        if (xaconnection != null) {
            try {
                xaconnection.close();
            } catch (SQLException e) {
            }
        }
        xaconnection = null;
        connection = null;
        xaresource = null;
    }

    /**
     * Finds a new connection if the previous ones was broken or timed out.
     */
    protected void resetConnection() throws StorageException {
        close();
        try {
            xaconnection = xadatasource.getXAConnection();
            connection = xaconnection.getConnection();
            xaresource = xaconnection.getXAResource();
        } catch (SQLException e) {
            close();
            throw new StorageException(e);
        }
    }

    private StorageException newStorageException(SQLException e,
            String message, String sql) {
        return new StorageException(JDBCExceptionHelper.convert(
                sqlInfo.getSqlExceptionConverter(), e, message, sql));
    }

    protected Model getModel() {
        return model;
    }

    // for debug
    protected void logCount(int count) {
        if (count > 0 && log.isDebugEnabled()) {
            logDebug("  -> " + count + " row" + (count > 1 ? "s" : ""));
        }
    }

    // for debug
    protected void logDebug(String string) {
        log.debug("(" + instanceNumber + ") SQL: " + string);
    }

    // for debug
    protected void logResultSet(ResultSet rs, List<Column> columns)
            throws SQLException {
        List<String> res = new LinkedList<String>();
        int i = 0;
        for (Column column : columns) {
            i++;
            Serializable v = column.getFromResultSet(rs, i);
            res.add(column.getKey() + "=" + loggedValue(v));
        }
        logDebug("  -> " + StringUtils.join(res, ", "));
    }

    // for debug
    protected void logSQL(String sql, List<Column> columns, SimpleFragment row) {
        List<Serializable> values = new ArrayList<Serializable>(columns.size());
        for (Column column : columns) {
            String key = column.getKey();
            Serializable value;
            if (key.equals(model.MAIN_KEY)) {
                value = row.getId();
            } else {
                try {
                    value = row.get(key);
                } catch (StorageException e) {
                    // cannot happen
                    value = "ACCESSFAILED";
                }
            }
            values.add(value);
        }
        logSQL(sql, values);
    }

    // for debug
    protected void logSQL(String sql, List<Serializable> values) {
        for (Serializable v : values) {
            String value = loggedValue(v);
            sql = sql.replaceFirst("\\?", value);
        }
        logDebug(sql);
    }

    /**
     * Returns a loggable value using pseudo-SQL syntax.
     */
    @SuppressWarnings("boxing")
    protected static String loggedValue(Serializable value) {
        if (value == null) {
            return "NULL";
        }
        if (value instanceof String) {
            return "'" + ((String) value).replace("'", "''") + "'";
        }
        if (value instanceof Calendar) {
            Calendar cal = (Calendar) value;
            char sign;
            int offset = cal.getTimeZone().getOffset(cal.getTimeInMillis()) / 60000;
            if (offset < 0) {
                offset = -offset;
                sign = '-';
            } else {
                sign = '+';
            }
            return String.format(
                    "TIMESTAMP '%04d-%02d-%02dT%02d:%02d:%02d%c%02d:%02d'",
                    cal.get(Calendar.YEAR), //
                    cal.get(Calendar.MONTH) + 1, //
                    cal.get(Calendar.DAY_OF_MONTH), //
                    cal.get(Calendar.HOUR_OF_DAY), //
                    cal.get(Calendar.MINUTE), //
                    cal.get(Calendar.SECOND), //
                    sign, offset / 60, offset % 60);
        }
        if (value instanceof Binary) {
            return "'" + ((Binary) value).getDigest() + "'";
        }
        if (value.getClass().isArray()) {
            Serializable[] v = (Serializable[]) value;
            StringBuilder b = new StringBuilder();
            b.append('[');
            for (int i = 0; i < v.length; i++) {
                if (i > 0) {
                    b.append(',');
                }
                b.append(loggedValue(v[i]));
            }
            b.append(']');
            return b.toString();
        }
        return value.toString();
    }

    // ---------- low-level JDBC methods ----------

    /**
     * Creates the necessary structures in the database.
     * <p>
     * Preexisting tables are not recreated.
     * <p>
     * TODO: emit the necessary alter tables if some columns are missing
     */
    protected void createDatabase() throws StorageException {
        try {
            /*
             * Find existing tables.
             */
            DatabaseMetaData metadata = connection.getMetaData();
            ResultSet rs = metadata.getTables(null, null, "%",
                    new String[] { "TABLE" });
            Set<String> tableNames = new HashSet<String>();
            while (rs.next()) {
                String tableName = rs.getString("TABLE_NAME");
                tableNames.add(tableName);
                // normalize to uppercase too
                tableNames.add(tableName.toUpperCase());
            }

            Statement st = connection.createStatement();
            try {
                for (Table table : sqlInfo.getDatabase().getTables()) {
<<<<<<< HEAD
                    String tableName = table.getPhysicalName();
                    if (!tableNames.contains(tableName) &&
                            !tableNames.contains(tableName.toUpperCase())) {
                        /*
                         * Create missing table.
                         */
                        String sql = table.getCreateSql();
                        logDebug(sql);
                        st.execute(sql);
                        for (String s : table.getPostCreateSqls()) {
                            logDebug(s);
                            st.execute(s);
                        }
                    }
                    /*
                     * Get existing columns.
                     */
                    rs = metadata.getColumns(null, null, tableName, "%");
                    Map<String, Integer> columnTypes = new HashMap<String, Integer>();
                    while (rs.next()) {
                        String columnName = rs.getString("COLUMN_NAME").toUpperCase();
                        int sqlType = rs.getInt("DATA_TYPE");
                        columnTypes.put(columnName, Integer.valueOf(sqlType));
                    }
                    /*
                     * Update types and create missing columns.
                     */
                    for (Column column : table.getColumns()) {
                        Integer type = columnTypes.remove(column.getPhysicalName().toUpperCase());
                        if (type == null) {
                            log.warn("Adding missing column in database: " +
                                    column.getFullQuotedName());
                            String sql = table.getAddColumnSql(column);
                            logDebug(sql);
                            st.execute(sql);
                        } else {
                            int sqlType = type.intValue();
                            int t = column.getSqlType();
                            if (t != sqlType) {
                                // type in database is different...
                                if (!(t == Types.BIT && sqlType == Types.SMALLINT) // Derby
                                        &&
                                        !(t == Types.CLOB && sqlType == Types.VARCHAR) // PostgreSQL
                                ) {
                                    log.error(String.format(
                                            "SQL type mismatch for %s: expected %s, database has %s",
                                            column.getFullQuotedName(),
                                            Integer.valueOf(t), type));
                                }
                                column.setSqlType(sqlType);
                            }
                        }
=======
                    String physicalName = table.getName();
                    if (tableNames.contains(physicalName) ||
                            tableNames.contains(physicalName.toUpperCase())) {
                        // table already present
                        continue;
>>>>>>> bcf3ae98
                    }
                    if (!columnTypes.isEmpty()) {
                        log.warn("Database contains additional unused columns for table " +
                                table.getQuotedName() +
                                ": " +
                                StringUtils.join(new ArrayList<String>(
                                        columnTypes.keySet()), ", "));
                    }
                }

                /*
                 * Create stored procedures.
                 */
                for (StoredProcedureInfo spi : sqlInfo.getStoredProceduresSqls()) {
                    boolean drop;
                    if (spi.dropFlag != null) {
                        drop = spi.dropFlag.booleanValue();
                    } else {
                        logDebug(spi.checkDropStatement);
                        rs = st.executeQuery(spi.checkDropStatement);
                        if (rs.next()) {
                            // already present
                            logDebug("  -> (present)");
                            drop = true;
                        } else {
                            drop = false;
                        }
                    }
                    if (drop) {
                        logDebug(spi.dropStatement);
                        st.execute(spi.dropStatement);
                    }
                    logDebug(spi.createStatement);
                    st.execute(spi.createStatement);
                }
            } finally {
                st.close();
            }

        } catch (SQLException e) {
            throw new StorageException(e);
        }
    }

    /**
     * Gets the root id for a given repository, if registered.
     *
     * @param repositoryId the repository id, usually 0
     * @return the root id, or null if not found
     */
    protected Serializable getRootId(Serializable repositoryId)
            throws StorageException {
        String sql = sqlInfo.getSelectRootIdSql();
        try {
            if (log.isDebugEnabled()) {
                logSQL(sql, Collections.singletonList(repositoryId));
            }
            PreparedStatement ps = connection.prepareStatement(sql);
            try {
                ps.setObject(1, repositoryId);
                ResultSet rs = ps.executeQuery();
                if (!rs.next()) {
                    if (log.isDebugEnabled()) {
                        logDebug("  -> (none)");
                    }
                    return null;
                }
                Column column = sqlInfo.getSelectRootIdWhatColumn();
                Serializable id = column.getFromResultSet(rs, 1);
                if (log.isDebugEnabled()) {
                    logDebug("  -> " + model.MAIN_KEY + '=' + id);
                }
                // check that we didn't get several rows
                if (rs.next()) {
                    throw new StorageException("Row query for " + repositoryId +
                            " returned several rows: " + sql);
                }
                return id;
            } finally {
                ps.close();
            }
        } catch (SQLException e) {
            throw newStorageException(e, "Could not select", sql);
        }
    }

    /**
     * Records the newly generated root id for a given repository.
     *
     * @param repositoryId the repository id, usually 0
     * @param id the root id
     */
    protected void setRootId(Serializable repositoryId, Serializable id)
            throws StorageException {
        String sql = sqlInfo.getInsertRootIdSql();
        try {
            PreparedStatement ps = connection.prepareStatement(sql);
            try {
                List<Column> columns = sqlInfo.getInsertRootIdColumns();
                List<Serializable> debugValues = null;
                if (log.isDebugEnabled()) {
                    debugValues = new ArrayList<Serializable>(2);
                }
                int i = 0;
                for (Column column : columns) {
                    i++;
                    String key = column.getKey();
                    Serializable v;
                    if (key.equals(model.MAIN_KEY)) {
                        v = id;
                    } else if (key.equals(model.REPOINFO_REPONAME_KEY)) {
                        v = repositoryId;
                    } else {
                        throw new AssertionError(key);
                    }
                    column.setToPreparedStatement(ps, i, v);
                    if (debugValues != null) {
                        debugValues.add(v);
                    }
                }
                if (debugValues != null) {
                    logSQL(sql, debugValues);
                    debugValues.clear();
                }
                ps.execute();
            } finally {
                ps.close();
            }
        } catch (SQLException e) {
            throw newStorageException(e, "Could not insert", sql);
        }
    }

    /**
     * Inserts a new {@link SimpleFragment} in the storage. Depending on the
     * type, the id may be generated by the database (in which case it must not
     * be provided in the {@link SimpleFragment}), or already assigned (which is
     * the case for non-main tables).
     *
     * @param row the row
     * @return the id (generated or not)
     */
    public Serializable insertSingleRow(SimpleFragment row)
            throws StorageException {
        String tableName = row.getTableName();
        PreparedStatement ps = null;
        try {
            // insert the row
            // XXX statement should be already prepared
            String sql = sqlInfo.getInsertSql(tableName);
            List<Column> columns = sqlInfo.getInsertColumns(tableName);
            try {
                if (log.isDebugEnabled()) {
                    logSQL(sql, columns, row);
                }
                ps = connection.prepareStatement(sql);
                int i = 0;
                for (Column column : columns) {
                    i++;
                    String key = column.getKey();
                    Serializable v;
                    if (key.equals(model.MAIN_KEY)) {
                        v = row.getId();
                    } else {
                        v = row.get(key);
                    }
                    column.setToPreparedStatement(ps, i, v);
                }
                ps.execute();
            } catch (SQLException e) {
                throw newStorageException(e, "Could not insert", sql);
            }

            // TODO only do this if the id was not inserted!
            switch (model.idGenPolicy) {
            case APP_UUID:
                // nothing to do, id is already known
                break;
            case DB_IDENTITY:
                // post insert fetch idrow
                // TODO PG 8.2 has INSERT ... RETURNING ... which can avoid this
                // separate query
                String isql = sqlInfo.getIdentityFetchSql(tableName);
                if (isql != null) {
                    Column icolumn = sqlInfo.getIdentityFetchColumn(tableName);
                    try {
                        // logDebug(isql);
                        ps.close();
                        ps = connection.prepareStatement(isql);
                        ResultSet rs;
                        try {
                            rs = ps.executeQuery();
                        } catch (SQLException e) {
                            throw newStorageException(e, "Could not select",
                                    isql);
                        }
                        rs.next();
                        Serializable iv = icolumn.getFromResultSet(rs, 1);
                        row.setId(iv);
                        if (log.isDebugEnabled()) {
                            logDebug("  -> " + icolumn.getKey() + '=' + iv);
                        }
                    } catch (SQLException e) {
                        throw newStorageException(e, "Could not fetch", isql);
                    }
                }
                break;
            }
        } finally {
            if (ps != null) {
                try {
                    ps.close();
                } catch (SQLException e) {
                    log.error("Cannot close connection", e);
                }
            }
        }
        return row.getId();
    }

    /**
     * Inserts a new {@link CollectionFragment} in the storage.
     *
     * @param fragment the fragment
     */
    public void insertCollectionRows(CollectionFragment fragment)
            throws StorageException {
        String tableName = fragment.getTableName();
        PreparedStatement ps = null;
        try {
            String sql = sqlInfo.getInsertSql(tableName);
            List<Column> columns = sqlInfo.getInsertColumns(tableName);
            try {
                Serializable id = fragment.getId();
                List<Serializable> debugValues = null;
                if (log.isDebugEnabled()) {
                    debugValues = new ArrayList<Serializable>(3);
                }
                ps = connection.prepareStatement(sql);

                CollectionFragmentIterator it = fragment.getIterator();
                while (it.hasNext()) {
                    Serializable n = it.next();
                    it.setToPreparedStatement(columns, ps, model, debugValues);
                    if (debugValues != null) {
                        logSQL(sql, debugValues);
                        debugValues.clear();
                    }
                    ps.execute();
                }
            } catch (SQLException e) {
                throw newStorageException(e, "Could not insert", sql);
            }

        } finally {
            if (ps != null) {
                try {
                    ps.close();
                } catch (SQLException e) {
                    log.error("Cannot close connection", e);
                }
            }
        }
    }

    /**
     * Fetch one row for a select of fragments with fixed criteria.
     */
    protected SimpleFragment getSelectRow(SQLInfoSelect select,
            Map<String, Serializable> criteriaMap, Context context)
            throws StorageException {
        Map<String, Serializable> joinMap = Collections.emptyMap();
        List<SimpleFragment> rows = getSelectRows(select, criteriaMap, joinMap,
                true, context);
        if (rows == null) {
            return null;
        } else {
            return rows.get(0);
        }
    }

    /**
     * Fetch the rows for a select of fragments with fixed criteria.
     */
    protected List<SimpleFragment> getSelectRows(SQLInfoSelect select,
            Map<String, Serializable> criteriaMap, Context context)
            throws StorageException {
        Map<String, Serializable> joinMap = Collections.emptyMap();
        return getSelectRows(select, criteriaMap, joinMap, false, context);
    }

    /**
     * Fetch the rows for a JOINed select of fragments with fixed criteria and a
     * joined condition.
     */
    protected List<SimpleFragment> getSelectRows(SQLInfoSelect select,
            Map<String, Serializable> criteriaMap,
            Map<String, Serializable> joinMap, Context context)
            throws StorageException {
        return getSelectRows(select, criteriaMap, joinMap, false, context);
    }

    /**
     * Fetch the rows for a select of fragments with fixed criteria given as a
     * map.
     */
    protected List<SimpleFragment> getSelectRows(SQLInfoSelect select,
            Map<String, Serializable> criteriaMap,
            Map<String, Serializable> joinMap, boolean limitToOne,
            Context context) throws StorageException {
        List<Map<String, Serializable>> maps = getSelectMaps(select,
                criteriaMap, joinMap, limitToOne, context);
        if (maps == null) {
            return null;
        }
        List<SimpleFragment> fragments = new LinkedList<SimpleFragment>();
        for (Map<String, Serializable> map : maps) {
            Serializable id = map.remove(model.MAIN_KEY);
            SimpleFragment fragment = (SimpleFragment) context.getIfPresent(id);
            if (fragment == null) {
                fragment = new SimpleFragment(id, State.PRISTINE, context, map);
            } else {
                // row is already known in the persistent context,
                // use it
                State state = fragment.getState();
                if (state == State.DELETED) {
                    // row has been deleted in the persistent context,
                    // ignore it
                    continue;
                } else if (state == State.ABSENT ||
                        state == State.INVALIDATED_MODIFIED ||
                        state == State.INVALIDATED_DELETED) {
                    // XXX TODO
                    throw new RuntimeException(state.toString());
                }
                // known id
            }
            fragments.add(fragment);
        }
        return fragments;
    }

    /**
     * Fetch the maps for a select of fragments with fixed criteria given as a
     * map.
     */
    protected List<Map<String, Serializable>> getSelectMaps(
            SQLInfoSelect select, Map<String, Serializable> criteriaMap,
            Map<String, Serializable> joinMap, boolean limitToOne,
            Context context) throws StorageException {
        List<Map<String, Serializable>> list = new LinkedList<Map<String, Serializable>>();
        PreparedStatement ps = null;
        try {
            ps = connection.prepareStatement(select.sql);

            /*
             * Compute where part.
             */
            List<Serializable> debugValues = null;
            if (log.isDebugEnabled()) {
                debugValues = new LinkedList<Serializable>();
            }
            int i = 1;
            for (Column column : select.whereColumns) {
                String key = column.getKey();
                Serializable v;
                if (criteriaMap.containsKey(key)) {
                    v = criteriaMap.get(key);
                } else if (joinMap.containsKey(key)) {
                    v = joinMap.get(key);
                } else {
                    throw new AssertionError(key);
                }
                if (v == null) {
                    throw new StorageException("Null value for key: " + key);
                }
                column.setToPreparedStatement(ps, i++, v);
                if (debugValues != null) {
                    debugValues.add(v);
                }
            }
            if (debugValues != null) {
                logSQL(select.sql, debugValues);
            }

            /*
             * Execute query.
             */
            ResultSet rs = ps.executeQuery();

            /*
             * Construct the maps from the result set.
             */
            while (rs.next()) {
                Map<String, Serializable> map = new HashMap<String, Serializable>(
                        criteriaMap);
                i = 1;
                for (Column column : select.whatColumns) {
                    map.put(column.getKey(), column.getFromResultSet(rs, i++));
                }
                if (log.isDebugEnabled()) {
                    logResultSet(rs, select.whatColumns);
                }
                list.add(map);
                if (limitToOne) {
                    return list;
                }
            }
            if (limitToOne) {
                return null;
            }
            return list;
        } catch (SQLException e) {
            throw newStorageException(e, "Could not select", select.sql);
        } finally {
            if (ps != null) {
                try {
                    ps.close();
                } catch (SQLException e) {
                    log.error(e.getMessage());
                }
            }
        }
    }

    /**
     * Gets the state for a {@link SimpleFragment} from the database, given its
     * table name and id. If the row doesn't exist, {@code null} is returned.
     *
     * @param tableName the type name
     * @param id the id
     * @param context the persistence context to which the read row is tied
     * @return the map, or {@code null}
     */
    public Map<String, Serializable> readSingleRowMap(String tableName,
            Serializable id, Context context) throws StorageException {
        SQLInfoSelect select = sqlInfo.selectFragmentById.get(tableName);
        Map<String, Serializable> criteriaMap = new HashMap<String, Serializable>();
        criteriaMap.put(model.MAIN_KEY, id);
        List<Map<String, Serializable>> maps = getSelectMaps(select,
                criteriaMap, null, true, context);
        return maps == null ? null : maps.get(0);
    }

    /**
     * Reads the hierarchy {@link SimpleFragment} for a child, given its parent
     * id and the child name.
     *
     * @param parentId the parent id
     * @param childName the child name
     * @param complexProp whether to get complex properties ({@code true}) or
     *            regular children({@code false})
     * @param context the persistence context to which the read row is tied
     * @return the child hierarchy row, or {@code null}
     */
    public SimpleFragment readChildHierRow(Serializable parentId,
            String childName, boolean complexProp, Context context)
            throws StorageException {
        String sql = sqlInfo.getSelectByChildNameSql(complexProp);
        try {
            // XXX statement should be already prepared
            List<Serializable> debugValues = null;
            if (log.isDebugEnabled()) {
                debugValues = new ArrayList<Serializable>(2);
            }
            PreparedStatement ps = connection.prepareStatement(sql);
            try {
                // compute where part
                int i = 0;
                for (Column column : sqlInfo.getSelectByChildNameWhereColumns(complexProp)) {
                    i++;
                    String key = column.getKey();
                    Serializable v;
                    if (key.equals(model.HIER_PARENT_KEY)) {
                        v = parentId;
                    } else if (key.equals(model.HIER_CHILD_NAME_KEY)) {
                        v = childName;
                    } else {
                        throw new AssertionError("Invalid hier column: " + key);
                    }
                    if (v == null) {
                        throw new RuntimeException("Null value for key: " + key);
                    }
                    column.setToPreparedStatement(ps, i, v);
                    if (debugValues != null) {
                        debugValues.add(v);
                    }
                }
                if (debugValues != null) {
                    logSQL(sql, debugValues);
                }
                ResultSet rs = ps.executeQuery();
                if (!rs.next()) {
                    // no match, row doesn't exist
                    return null;
                }
                // construct the row from the results
                Map<String, Serializable> map = new HashMap<String, Serializable>();
                i = 0;
                List<Column> columns = sqlInfo.getSelectByChildNameWhatColumns(complexProp);
                Serializable id = null;
                for (Column column : columns) {
                    i++;
                    String key = column.getKey();
                    Serializable value = column.getFromResultSet(rs, i);
                    if (key.equals(model.MAIN_KEY)) {
                        id = value;
                    } else {
                        map.put(key, value);
                    }
                }
                map.put(model.HIER_PARENT_KEY, parentId);
                map.put(model.HIER_CHILD_NAME_KEY, childName);
                map.put(model.HIER_CHILD_ISPROPERTY_KEY,
                        Boolean.valueOf(complexProp));
                SimpleFragment row = new SimpleFragment(id, State.PRISTINE,
                        context, map);
                if (log.isDebugEnabled()) {
                    logResultSet(rs, columns);
                }
                // check that we didn't get several rows
                if (rs.next()) {
                    throw new StorageException("Row query for " + parentId +
                            " child " + childName + " returned several rows: " +
                            sql);
                }
                return row;
            } finally {
                ps.close();
            }
        } catch (SQLException e) {
            throw newStorageException(e, "Could not select", sql);
        }
    }

    /**
     * Reads the hierarchy {@link SimpleFragment}s for all the children of
     * parent.
     * <p>
     * Rows that are already known to the persistence context are returned from
     * it, so as to never have duplicate objects for the same row.
     * <p>
     * Depending on the boolean {@literal complexProp}, only the complex
     * properties or only the regular children are returned.
     *
     * @param parentId the parent id
     * @param complexProp whether to get complex properties ({@code true}) or
     *            regular children({@code false})
     * @param context the persistence context to which the read rows are tied
     * @return the child hierarchy rows, or {@code null}
     */
    public List<SimpleFragment> readChildHierRows(Serializable parentId,
            boolean complexProp, Context context) throws StorageException {
        if (parentId == null) {
            throw new IllegalArgumentException("Illegal null parentId");
        }
        SQLInfoSelect select = sqlInfo.selectChildrenByIsProperty;
        Map<String, Serializable> criteriaMap = new HashMap<String, Serializable>();
        criteriaMap.put(model.HIER_PARENT_KEY, parentId);
        criteriaMap.put(model.HIER_CHILD_ISPROPERTY_KEY,
                Boolean.valueOf(complexProp));
        return getSelectRows(select, criteriaMap, context);
    }

    /**
     * Gets an array for a {@link CollectionFragment} from the database, given
     * its table name and id. If now rows are found, an empty array is returned.
     *
     * @param id the id
     * @param context the persistence context to which the read collection is
     *            tied
     * @return the array
     */
    public Serializable[] readCollectionArray(Serializable id, Context context)
            throws StorageException {
        String tableName = context.getTableName();
        String sql = sqlInfo.selectFragmentById.get(tableName).sql;
        try {
            // XXX statement should be already prepared
            if (log.isDebugEnabled()) {
                logSQL(sql, Collections.singletonList(id));
            }
            PreparedStatement ps = connection.prepareStatement(sql);
            try {
                List<Column> columns = sqlInfo.selectFragmentById.get(tableName).whatColumns;
                ps.setObject(1, id); // assumes only one primary column
                ResultSet rs = ps.executeQuery();

                // construct the resulting collection using each row
                Serializable[] array = model.newCollectionArray(id, rs,
                        columns, context);
                if (log.isDebugEnabled()) {
                    logDebug("  -> " + Arrays.asList(array));
                }
                return array;
            } finally {
                ps.close();
            }
        } catch (SQLException e) {
            throw newStorageException(e, "Could not select", sql);
        }
    }

    /**
     * Updates a row in the database.
     *
     * @param row the row
     * @throws StorageException
     */
    public void updateSingleRow(SimpleFragment row) throws StorageException {
        String tableName = row.getTableName();
        // XXX more fined grained SQL updating only changed columns
        String sql = sqlInfo.getUpdateByIdSql(tableName);
        try {
            // update the row
            // XXX statement should be already prepared
            List<Column> columns = sqlInfo.getUpdateByIdColumns(tableName);
            PreparedStatement ps = connection.prepareStatement(sql);
            try {
                if (log.isDebugEnabled()) {
                    logSQL(sql, columns, row);
                }
                int i = 0;
                for (Column column : columns) {
                    i++;
                    String key = column.getKey();
                    Serializable v;
                    if (key.equals(model.MAIN_KEY)) {
                        v = row.getId();
                    } else {
                        v = row.get(key);
                    }
                    column.setToPreparedStatement(ps, i, v);
                }
                int count = ps.executeUpdate();
                logCount(count);
            } finally {
                ps.close();
            }
        } catch (SQLException e) {
            throw newStorageException(e, "Could not update", sql);
        }
    }

    /**
     * Updates a row in the database with given explicit values.
     */
    public void updateSingleRowWithValues(String tableName, Serializable id,
            Map<String, Serializable> map) throws StorageException {
        Update update = sqlInfo.getUpdateByIdForKeys(tableName, map.keySet());
        Table table = update.getTable();
        String sql = update.getStatement();
        try {
            PreparedStatement ps = connection.prepareStatement(sql);
            try {
                if (log.isDebugEnabled()) {
                    List<Serializable> values = new LinkedList<Serializable>();
                    values.addAll(map.values());
                    values.add(id);
                    logSQL(sql, values);
                }
                int i = 1;
                for (Entry<String, Serializable> entry : map.entrySet()) {
                    String key = entry.getKey();
                    Serializable value = entry.getValue();
                    table.getColumn(key).setToPreparedStatement(ps, i++, value);
                }
                ps.setObject(i, id);
                int count = ps.executeUpdate();
                logCount(count);
            } finally {
                ps.close();
            }
        } catch (SQLException e) {
            throw newStorageException(e, "Could not update", sql);
        }
    }

    /**
     * Updates a {@link CollectionFragment} in the database.
     * <p>
     * Does a simple delete + insert for now.
     *
     * @param fragment the fragment
     * @throws StorageException
     */
    public void updateCollectionRows(CollectionFragment fragment)
            throws StorageException {
        deleteFragment(fragment);
        insertCollectionRows(fragment);
    }

    /**
     * Deletes a fragment from the database (one or several rows).
     *
     * @param fragment the fragment
     */
    public void deleteFragment(Fragment fragment) throws StorageException {
        try {
            deleteFragment(fragment.getTableName(), fragment.getId());
        } catch (SQLException e) {
            throw newStorageException(e, "Could not delete",
                    fragment.getId().toString());
        }
    }

    /**
     * Deletes a fragment, and returns {@code true} if there really were rows
     * deleted.
     */
    protected boolean deleteFragment(String tableName, Serializable id)
            throws SQLException {
        String sql = sqlInfo.getDeleteSql(tableName);
        if (log.isDebugEnabled()) {
            logSQL(sql, Collections.singletonList(id));
        }
        PreparedStatement ps = connection.prepareStatement(sql);
        try {
            ps.setObject(1, id);
            int count = ps.executeUpdate();
            logCount(count);
            return count > 0;
        } finally {
            ps.close();
        }
    }

    /**
     * Copies the hierarchy starting from a given fragment to a new parent with
     * a new name.
     * <p>
     * If the new parent is {@code null}, then this is a version creation, which
     * doesn't recurse in regular children.
     * <p>
     * If {@code overwriteId} and {@code overwriteMap} are passed, the copy is
     * done onto this existing node as its root (version restore) instead of
     * creating a new node in the parent.
     *
     * @param sourceId the id of fragment to copy (with children)
     * @param typeName the type of the fragment to copy (to avoid refetching
     *            known info)
     * @param destParentId the new parent id, or {@code null}
     * @parem destName the new name
     * @param overwriteId when not {@code null}, the copy is done onto this
     *            existing root id
     * @param overwriteMap when overwriting, set these hierarchy columns
     * @param persistenceContext the persistence context, to invalidate
     *            fragments when overwriting
     * @return the id of the root of the copy
     * @throws StorageException
     */
    public Serializable copyHierarchy(Serializable sourceId, String typeName,
            Serializable destParentId, String destName,
            Serializable overwriteId, Map<String, Serializable> overwriteMap,
            PersistenceContext persistenceContext) throws StorageException {
        assert !model.separateMainTable; // other case not implemented
        HierarchyContext hierContext = persistenceContext.getHierContext();
        try {
            Map<Serializable, Serializable> idMap = new LinkedHashMap<Serializable, Serializable>();
            Map<Serializable, String> idType = new HashMap<Serializable, String>();
            // copy the hierarchy fragments recursively
            if (overwriteId != null) {
                // overwrite hier root with explicit values
                updateSingleRowWithValues(model.hierTableName, overwriteId,
                        overwriteMap);
                idMap.put(sourceId, overwriteId);
                // invalidate
                hierContext.markInvalidated(overwriteId, true);
            }
            // create the new hierarchy by copy
            Serializable newRootId = copyHierRecursive(sourceId, typeName,
                    destParentId, destName, overwriteId, idMap, idType);
            // invalidate children
            hierContext.markChildrenAdded(overwriteId == null ? destParentId
                    : overwriteId);
            // copy all collected fragments
            for (Entry<String, Set<Serializable>> entry : model.getPerFragmentIds(
                    idType).entrySet()) {
                String tableName = entry.getKey();
                // TODO move ACL skip logic higher
                if (tableName.equals(model.ACL_TABLE_NAME)) {
                    continue;
                }
                Set<Serializable> ids = entry.getValue();
                boolean overwrite = overwriteId != null &&
                        !tableName.equals(model.mainTableName);
                Boolean invalidation = copyFragments(tableName, ids, idMap,
                        overwrite ? overwriteId : null);
                if (invalidation != null) {
                    // make sure things are properly invalidated in this and
                    // other sessions
                    persistenceContext.getContext(tableName).markInvalidated(
                            overwriteId, invalidation.booleanValue());
                }
            }
            return newRootId;
        } catch (SQLException e) {
            throw newStorageException(e, "Could not copy", sourceId.toString());
        }
    }

    /**
     * Copies hierarchy from id to parentId, and recurses.
     * <p>
     * If name is {@code null}, then the original name is kept.
     * <p>
     * {@code idMap} is filled with info about the correspondence between
     * original and copied ids. {@code idType} is filled with the type of each
     * (source) fragment.
     * <p>
     * TODO: this should be optimized to use a stored procedure.
     *
     * @param overwriteId when not {@code null}, the copy is done onto this
     *            existing node (skipped)
     * @return the new root id
     */
    protected Serializable copyHierRecursive(Serializable id, String type,
            Serializable parentId, String name, Serializable overwriteId,
            Map<Serializable, Serializable> idMap,
            Map<Serializable, String> idType) throws SQLException {
        idType.put(id, type);
        Serializable newId;
        if (overwriteId == null) {
            newId = copyHier(id, type, parentId, name, idMap);
        } else {
            newId = overwriteId;
            idMap.put(id, newId);
        }
        // recurse in children
        boolean onlyComplex = parentId == null;
        for (Serializable[] info : getChildrenIds(id, onlyComplex)) {
            Serializable childId = info[0];
            String childType = (String) info[1];
            copyHierRecursive(childId, childType, newId, null, null, idMap,
                    idType);
        }
        return newId;
    }

    /**
     * Copies hierarchy from id to a new child of parentId.
     * <p>
     * If name is {@code null}, then the original name is kept.
     * <p>
     * {@code idMap} is filled with info about the correspondence between
     * original and copied ids. {@code idType} is filled with the type of each
     * (source) fragment.
     *
     * @return the new id
     */
    protected Serializable copyHier(Serializable id, String type,
            Serializable parentId, String name,
            Map<Serializable, Serializable> idMap) throws SQLException {
        boolean createVersion = parentId == null;
        boolean explicitName = name != null;
        Serializable newId = null;

        String sql = sqlInfo.getCopyHierSql(explicitName, createVersion);
        PreparedStatement ps = connection.prepareStatement(sql);
        try {
            switch (model.idGenPolicy) {
            case APP_UUID:
                newId = model.generateNewId();
                break;
            case DB_IDENTITY:
                newId = null;
                break;
            }

            List<Serializable> debugValues = null;
            if (log.isDebugEnabled()) {
                debugValues = new ArrayList<Serializable>(4);
            }
            List<Column> columns = sqlInfo.getCopyHierColumns(explicitName,
                    createVersion);
            Column whereColumn = sqlInfo.getCopyHierWhereColumn();
            ps = connection.prepareStatement(sql);
            int i = 1;
            for (Column column : columns) {
                String key = column.getKey();
                Serializable v;
                if (key.equals(model.HIER_PARENT_KEY)) {
                    v = parentId;
                } else if (key.equals(model.HIER_CHILD_NAME_KEY)) {
                    // present if name explicitely set (first iteration)
                    v = name;
                } else if (key.equals(model.MAIN_KEY)) {
                    // present if APP_UUID generation
                    v = newId;
                } else if (createVersion &&
                        (key.equals(model.MAIN_BASE_VERSION_KEY) || key.equals(model.MAIN_CHECKED_IN_KEY))) {
                    v = null;
                } else {
                    throw new AssertionError(column);
                }
                column.setToPreparedStatement(ps, i++, v);
                if (debugValues != null) {
                    debugValues.add(v);
                }
            }
            // last parameter is for 'WHERE "id" = ?'
            whereColumn.setToPreparedStatement(ps, i, id);
            if (debugValues != null) {
                debugValues.add(id);
                logSQL(sql, debugValues);
            }
            int count = ps.executeUpdate();
            logCount(count);

            if (newId == null) {
                // post insert fetch idrow
                // TODO PG 8.2 has INSERT ... RETURNING ... which can avoid this
                // separate query
                String isql = sqlInfo.getIdentityFetchSql(model.hierTableName);
                Column icolumn = sqlInfo.getIdentityFetchColumn(model.hierTableName);
                ps.close();
                ps = connection.prepareStatement(isql);
                ResultSet rs = ps.executeQuery();
                rs.next();
                newId = icolumn.getFromResultSet(rs, 1);
                if (log.isDebugEnabled()) {
                    logDebug("  -> " + icolumn.getKey() + '=' + newId);
                }
            }

            idMap.put(id, newId);
        } finally {
            ps.close();
        }
        return newId;
    }

    /**
     * Gets the children ids and types of a node.
     */
    protected List<Serializable[]> getChildrenIds(Serializable id,
            boolean onlyComplex) throws SQLException {
        List<Serializable[]> childrenIds = new LinkedList<Serializable[]>();
        String sql = sqlInfo.getSelectChildrenIdsAndTypesSql(onlyComplex);
        if (log.isDebugEnabled()) {
            logSQL(sql, Collections.singletonList(id));
        }
        List<Column> columns = sqlInfo.getSelectChildrenIdsAndTypesWhatColumns();
        PreparedStatement ps = connection.prepareStatement(sql);
        try {
            List<String> debugValues = null;
            if (log.isDebugEnabled()) {
                debugValues = new LinkedList<String>();
            }
            ps.setObject(1, id); // parent id
            ResultSet rs = ps.executeQuery();
            while (rs.next()) {
                Serializable childId = null;
                Serializable childType = null;
                int i = 1;
                for (Column column : columns) {
                    String key = column.getKey();
                    Serializable value = column.getFromResultSet(rs, i++);
                    if (key.equals(model.MAIN_KEY)) {
                        childId = value;
                    } else if (key.equals(model.MAIN_PRIMARY_TYPE_KEY)) {
                        childType = value;
                    }
                }
                childrenIds.add(new Serializable[] { childId, childType });
                if (debugValues != null) {
                    debugValues.add(String.valueOf(childId) + "/" + childType);
                }
            }
            if (debugValues != null) {
                logDebug("  -> " + debugValues);
            }
            return childrenIds;
        } finally {
            ps.close();
        }
    }

    /**
     * Copy the rows from tableName with ids in fragmentIds into new ones with
     * new ids given by idMap.
     *
     * @return {@link Boolean#TRUE} for a modification or creation,
     *         {@link Boolean#FALSE} for a deletion, {@code null} otherwise
     *         (still absent)
     * @throws SQLException
     */
    protected Boolean copyFragments(String tableName, Set<Serializable> ids,
            Map<Serializable, Serializable> idMap, Serializable overwriteId)
            throws SQLException {
        String copySql = sqlInfo.getCopySql(tableName);
        Column copyIdColumn = sqlInfo.getCopyIdColumn(tableName);
        PreparedStatement copyPs = connection.prepareStatement(copySql);
        String deleteSql = sqlInfo.getDeleteSql(tableName);
        PreparedStatement deletePs = connection.prepareStatement(deleteSql);
        try {
            boolean before = false;
            boolean after = false;
            for (Serializable id : ids) {
                Serializable newId = idMap.get(id);
                boolean overwrite = newId.equals(overwriteId);
                if (overwrite) {
                    // remove existing first
                    if (log.isDebugEnabled()) {
                        logSQL(deleteSql, Collections.singletonList(newId));
                    }
                    deletePs.setObject(1, newId);
                    int delCount = deletePs.executeUpdate();
                    logCount(delCount);
                    before = delCount > 0;
                }
                copyIdColumn.setToPreparedStatement(copyPs, 1, newId);
                copyIdColumn.setToPreparedStatement(copyPs, 2, id);
                if (log.isDebugEnabled()) {
                    logSQL(copySql, Arrays.asList(newId, id));
                }
                int copyCount = copyPs.executeUpdate();
                logCount(copyCount);
                if (overwrite) {
                    after = copyCount > 0;
                }
            }
            // * , n -> mod (TRUE)
            // n , 0 -> del (FALSE)
            // 0 , 0 -> null
            return after ? Boolean.TRUE : (before ? Boolean.FALSE : null);
        } finally {
            copyPs.close();
            deletePs.close();
        }
    }

    /**
     * Gets the id of a version given a versionableId and a label.
     *
     * @param versionableId the versionable id
     * @param label the label
     * @param context the versions context
     * @return the id of the version, or {@code null} if not found
     * @throws StorageException
     */
    public Serializable getVersionByLabel(Serializable versionableId,
            String label, Context context) throws StorageException {
        SQLInfoSelect select = sqlInfo.selectVersionsByLabel;
        Map<String, Serializable> criteriaMap = new HashMap<String, Serializable>();
        criteriaMap.put(model.VERSION_VERSIONABLE_KEY, versionableId);
        criteriaMap.put(model.VERSION_LABEL_KEY, label);
        List<SimpleFragment> selectRows = getSelectRows(select, criteriaMap,
                context);
        if (selectRows.isEmpty()) {
            return null;
        } else {
            return selectRows.get(0).getId();
        }
    }

    /**
     * Gets id of the last version given a versionable id.
     *
     * @param versionableId the versionable id
     * @param context the version fragment context
     * @return the id of the last version, or {@code null} if not found
     * @throws StorageException
     */
    public SimpleFragment getLastVersion(Serializable versionableId,
            Context context) throws StorageException {
        SQLInfoSelect select = sqlInfo.selectVersionsByVersionableLastFirst;
        Map<String, Serializable> criteriaMap = new HashMap<String, Serializable>();
        criteriaMap.put(model.VERSION_VERSIONABLE_KEY, versionableId);
        return getSelectRow(select, criteriaMap, context);
    }

    /**
     * Gets the list of version fragments for all the versions having a given
     * versionable id.
     *
     * @param versionableId the versionable id
     * @param context the version fragment context
     * @return the list of version fragments
     * @throws StorageException
     */
    public List<SimpleFragment> getVersions(Serializable versionableId,
            Context context) throws StorageException {
        SQLInfoSelect select = sqlInfo.selectVersionsByVersionable;
        Map<String, Serializable> criteriaMap = new HashMap<String, Serializable>();
        criteriaMap.put(model.VERSION_VERSIONABLE_KEY, versionableId);
        return getSelectRows(select, criteriaMap, context);
    }

    /**
     * Finds proxies, maybe restricted to the children of a given parent.
     *
     * @param searchId the id to look for
     * @param byTarget {@code true} if the searchId is a proxy target id,
     *            {@code false} if the searchId is a versionable id
     * @param parentId the parent to which to restrict, if not {@code null}
     * @param context the proxies fragment context
     * @return the list of proxies fragments
     * @throws StorageException
     */
    public List<SimpleFragment> getProxies(Serializable searchId,
            boolean byTarget, Serializable parentId, Context context)
            throws StorageException {
        Map<String, Serializable> criteriaMap = new HashMap<String, Serializable>();
        criteriaMap.put(byTarget ? model.PROXY_TARGET_KEY
                : model.PROXY_VERSIONABLE_KEY, searchId);
        if (parentId == null) {
            SQLInfoSelect select = byTarget ? sqlInfo.selectProxiesByTarget
                    : sqlInfo.selectProxiesByVersionable;
            return getSelectRows(select, criteriaMap, context);
        } else {
            SQLInfoSelect select = byTarget ? sqlInfo.selectProxiesByTargetAndParent
                    : sqlInfo.selectProxiesByVersionableAndParent;
            Map<String, Serializable> joinMap = new HashMap<String, Serializable>();
            joinMap.put(model.HIER_PARENT_KEY, parentId);
            return getSelectRows(select, criteriaMap, joinMap, context);
        }
    }

    /**
     * Makes a NXQL query to the database.
     *
     * @param query the query as a parsed tree
     * @param queryFilter the query filter
     * @param session the current session (to resolve paths)
     * @return the results
     * @throws StorageException
     * @throws SQLException
     */
    public List<Serializable> query(SQLQuery query, QueryFilter queryFilter,
            Session session) throws StorageException, SQLException {
        QueryMaker queryMaker = new QueryMaker(sqlInfo, model, session, query,
                queryFilter);
        queryMaker.makeQuery();

        if (queryMaker.selectInfo == null) {
            logDebug("Query cannot return anything due to conflicting clauses");
            return Collections.emptyList();
        }

        if (log.isDebugEnabled()) {
            logSQL(queryMaker.selectInfo.sql, queryMaker.selectParams);
        }
        PreparedStatement ps = connection.prepareStatement(queryMaker.selectInfo.sql);
        try {
            int i = 1;
            for (Object object : queryMaker.selectParams) {
                if (object instanceof Calendar) {
                    Calendar cal = (Calendar) object;
                    Timestamp ts = new Timestamp(cal.getTimeInMillis());
                    ps.setTimestamp(i++, ts, cal); // cal passed for timezone
                } else if (object instanceof String[]) {
                    Array array = sqlInfo.dialect.createArrayOf(Types.VARCHAR,
                            (Object[]) object);
                    ps.setArray(i++, array);
                } else {
                    ps.setObject(i++, object);
                }
            }
            ResultSet rs = ps.executeQuery();
            Column column = queryMaker.selectInfo.whatColumns.get(0);
            List<Serializable> ids = new LinkedList<Serializable>();
            while (rs.next()) {
                Serializable id = column.getFromResultSet(rs, 1);
                ids.add(id);
            }
            if (log.isDebugEnabled()) {
                int MAX = 10;
                List<Serializable> debugIds = ids;
                String end = "";
                if (ids.size() > MAX) {
                    debugIds = new ArrayList<Serializable>(MAX);
                    i = 0;
                    for (Serializable id : ids) {
                        debugIds.add(id);
                        i++;
                        if (i == MAX) {
                            break;
                        }
                    }
                    end = "...";
                }
                logDebug("  -> " + debugIds + end);
            }
            return ids;
        } finally {
            ps.close();
        }
    }

    /**
     * ----- called by {@link TransactionalSession} -----
     */

    protected void start(Xid xid, int flags) throws XAException {
        try {
            xaresource.start(xid, flags);
        } catch (XAException e) {
            log.error("XA error on start: " + e.getMessage());
            throw e;
        }
    }

    protected void end(Xid xid, int flags) throws XAException {
        try {
            xaresource.end(xid, flags);
        } catch (XAException e) {
            log.error("XA error on end: " + e.getMessage());
            throw e;
        }
    }

    protected int prepare(Xid xid) throws XAException {
        try {
            return xaresource.prepare(xid);
        } catch (XAException e) {
            log.error("XA error on prepare: " + e.getMessage());
            throw e;
        }
    }

    protected void commit(Xid xid, boolean onePhase) throws XAException {
        try {
            xaresource.commit(xid, onePhase);
        } catch (XAException e) {
            log.error("XA error on commit: " + e.getMessage());
            throw e;
        }
    }

    protected void rollback(Xid xid) throws XAException {
        try {
            xaresource.rollback(xid);
        } catch (XAException e) {
            log.error("XA error on rollback: " + e.getMessage());
            throw e;
        }
    }

    protected void forget(Xid xid) throws XAException {
        xaresource.forget(xid);
    }

    protected Xid[] recover(int flag) throws XAException {
        return xaresource.recover(flag);
    }

    protected boolean setTransactionTimeout(int seconds) throws XAException {
        return xaresource.setTransactionTimeout(seconds);
    }

    protected int getTransactionTimeout() throws XAException {
        return xaresource.getTransactionTimeout();
    }

}<|MERGE_RESOLUTION|>--- conflicted
+++ resolved
@@ -51,10 +51,7 @@
 import org.apache.commons.logging.LogFactory;
 import org.hibernate.exception.JDBCExceptionHelper;
 import org.nuxeo.common.utils.StringUtils;
-<<<<<<< HEAD
-=======
 import org.nuxeo.ecm.core.query.QueryFilter;
->>>>>>> bcf3ae98
 import org.nuxeo.ecm.core.query.sql.model.SQLQuery;
 import org.nuxeo.ecm.core.storage.StorageException;
 import org.nuxeo.ecm.core.storage.sql.CollectionFragment.CollectionFragmentIterator;
@@ -292,8 +289,7 @@
             Statement st = connection.createStatement();
             try {
                 for (Table table : sqlInfo.getDatabase().getTables()) {
-<<<<<<< HEAD
-                    String tableName = table.getPhysicalName();
+                    String tableName = table.getName();
                     if (!tableNames.contains(tableName) &&
                             !tableNames.contains(tableName.toUpperCase())) {
                         /*
@@ -345,13 +341,6 @@
                                 column.setSqlType(sqlType);
                             }
                         }
-=======
-                    String physicalName = table.getName();
-                    if (tableNames.contains(physicalName) ||
-                            tableNames.contains(physicalName.toUpperCase())) {
-                        // table already present
-                        continue;
->>>>>>> bcf3ae98
                     }
                     if (!columnTypes.isEmpty()) {
                         log.warn("Database contains additional unused columns for table " +
