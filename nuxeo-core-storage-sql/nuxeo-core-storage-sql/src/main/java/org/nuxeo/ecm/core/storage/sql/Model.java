/*
 * (C) Copyright 2007-2008 Nuxeo SAS (http://nuxeo.com/) and contributors.
 *
 * All rights reserved. This program and the accompanying materials
 * are made available under the terms of the GNU Lesser General Public License
 * (LGPL) version 2.1 which accompanies this distribution, and is available at
 * http://www.gnu.org/licenses/lgpl.html
 *
 * This library is distributed in the hope that it will be useful,
 * but WITHOUT ANY WARRANTY; without even the implied warranty of
 * MERCHANTABILITY or FITNESS FOR A PARTICULAR PURPOSE. See the GNU
 * Lesser General Public License for more details.
 *
 * Contributors:
 *     Florent Guillaume
 */

package org.nuxeo.ecm.core.storage.sql;

import java.io.Serializable;
import java.sql.ResultSet;
import java.sql.SQLException;
import java.util.ArrayList;
import java.util.Arrays;
import java.util.Collections;
import java.util.HashMap;
import java.util.HashSet;
import java.util.LinkedHashMap;
import java.util.LinkedHashSet;
import java.util.List;
import java.util.Map;
import java.util.Set;
import java.util.UUID;
import java.util.Map.Entry;
import java.util.concurrent.atomic.AtomicLong;

import org.apache.commons.logging.Log;
import org.apache.commons.logging.LogFactory;
import org.nuxeo.ecm.core.schema.DocumentType;
import org.nuxeo.ecm.core.schema.SchemaManager;
import org.nuxeo.ecm.core.schema.types.ComplexType;
import org.nuxeo.ecm.core.schema.types.Field;
import org.nuxeo.ecm.core.schema.types.ListType;
import org.nuxeo.ecm.core.schema.types.Schema;
import org.nuxeo.ecm.core.schema.types.Type;
import org.nuxeo.ecm.core.schema.types.primitives.BooleanType;
import org.nuxeo.ecm.core.schema.types.primitives.DateType;
import org.nuxeo.ecm.core.schema.types.primitives.LongType;
import org.nuxeo.ecm.core.schema.types.primitives.StringType;
import org.nuxeo.ecm.core.storage.sql.CollectionFragment.CollectionMaker;
import org.nuxeo.ecm.core.storage.sql.RepositoryDescriptor.FieldDescriptor;
import org.nuxeo.ecm.core.storage.sql.RepositoryDescriptor.FulltextIndexDescriptor;
import org.nuxeo.ecm.core.storage.sql.RepositoryDescriptor.IdGenPolicy;
import org.nuxeo.ecm.core.storage.sql.db.Column;
import org.nuxeo.ecm.core.storage.sql.db.ColumnType;
import org.nuxeo.ecm.core.storage.sql.db.dialect.Dialect;

/**
 * The {@link Model} is the link between high-level types and SQL-level objects
 * (entity tables, collections). It defines all policies relating to the choice
 * of structure (what schema are grouped together in for optimization) and names
 * in the SQL database (table names, column names), and to what entity names
 * (type name, field name) they correspond.
 * <p>
 * A Nuxeo schema or type is mapped to a SQL-level table. Several types can be
 * aggregated in the same table. In theory, a type could even be split into
 * different tables.
 *
 * @author Florent Guillaume
 */
public class Model {

    private static final Log log = LogFactory.getLog(Model.class);

    public static final String ROOT_TYPE = "Root";

    public static final String REPOINFO_TABLE_NAME = "repositories";

    public static final String REPOINFO_REPONAME_KEY = "name";

    public static final String MAIN_KEY = "id";

    public final String hierTableName;

    public final String mainTableName;

    public static final String CLUSTER_NODES_TABLE_NAME = "cluster_nodes";

    public static final String CLUSTER_NODES_NODEID_KEY = "nodeid";

    public static final String CLUSTER_NODES_CREATED_KEY = "created";

    public static final String CLUSTER_INVALS_TABLE_NAME = "cluster_invals";

    public static final String CLUSTER_INVALS_NODEID_KEY = "nodeid";

    public static final String CLUSTER_INVALS_ID_KEY = "id";

    public static final String CLUSTER_INVALS_FRAGMENTS_KEY = "fragments";

    public static final String CLUSTER_INVALS_KIND_KEY = "kind";

    public static final String MAIN_TABLE_NAME = "types";

    public static final String MAIN_PRIMARY_TYPE_PROP = "ecm:primaryType";

    public static final String MAIN_PRIMARY_TYPE_KEY = "primarytype";

    public static final String MAIN_BASE_VERSION_PROP = "ecm:baseVersion";

    public static final String MAIN_BASE_VERSION_KEY = "baseversionid";

    public static final String MAIN_CHECKED_IN_PROP = "ecm:isCheckedIn";

    public static final String MAIN_CHECKED_IN_KEY = "ischeckedin";

    public static final String MAIN_MAJOR_VERSION_PROP = "ecm:majorVersion";

    public static final String MAIN_MAJOR_VERSION_KEY = "majorversion";

    public static final String MAIN_MINOR_VERSION_PROP = "ecm:minorVersion";

    public static final String MAIN_MINOR_VERSION_KEY = "minorversion";

    public static final String UID_SCHEMA_NAME = "uid";

    public static final String UID_MAJOR_VERSION_KEY = "major_version";

    public static final String UID_MINOR_VERSION_KEY = "minor_version";

    public static final String HIER_TABLE_NAME = "hierarchy";

    public static final String HIER_PARENT_KEY = "parentid";

    public static final String HIER_CHILD_NAME_KEY = "name";

    public static final String HIER_CHILD_POS_KEY = "pos";

    public static final String HIER_CHILD_ISPROPERTY_KEY = "isproperty";

    public static final String COLL_TABLE_POS_KEY = "pos";

    public static final String COLL_TABLE_VALUE_KEY = "item";

    public static final String MISC_TABLE_NAME = "misc";

    public static final String MISC_LIFECYCLE_POLICY_PROP = "ecm:lifeCyclePolicy";

    public static final String MISC_LIFECYCLE_POLICY_KEY = "lifecyclepolicy";

    public static final String MISC_LIFECYCLE_STATE_PROP = "ecm:lifeCycleState";

    public static final String MISC_LIFECYCLE_STATE_KEY = "lifecyclestate";

    public static final String MISC_DIRTY_PROP = "ecm:dirty";

    public static final String MISC_DIRTY_KEY = "dirty";

    public static final String MISC_WF_IN_PROGRESS_PROP = "ecm:wfInProgress";

    public static final String MISC_WF_IN_PROGRESS_KEY = "wfinprogress";

    public static final String MISC_WF_INC_OPTION_PROP = "ecm:wfIncOption";

    public static final String MISC_WF_INC_OPTION_KEY = "wfincoption";

    public static final String ACL_TABLE_NAME = "acls";

    public static final String ACL_PROP = "ecm:acl";

    public static final String ACL_POS_KEY = "pos";

    public static final String ACL_NAME_KEY = "name";

    public static final String ACL_GRANT_KEY = "grant";

    public static final String ACL_PERMISSION_KEY = "permission";

    public static final String ACL_USER_KEY = "user";

    public static final String ACL_GROUP_KEY = "group";

    public static final String VERSION_TABLE_NAME = "versions";

    public static final String VERSION_VERSIONABLE_PROP = "ecm:versionableId";

    public static final String VERSION_VERSIONABLE_KEY = "versionableid";

    public static final String VERSION_CREATED_PROP = "ecm:versionCreated";

    public static final String VERSION_CREATED_KEY = "created";

    public static final String VERSION_LABEL_PROP = "ecm:versionLabel";

    public static final String VERSION_LABEL_KEY = "label";

    public static final String VERSION_DESCRIPTION_PROP = "ecm:versionDescription";

    public static final String VERSION_DESCRIPTION_KEY = "description";

    public static final String PROXY_TYPE = "ecm:proxy";

    public static final String PROXY_TABLE_NAME = "proxies";

    public static final String PROXY_TARGET_PROP = "ecm:proxyTargetId";

    public static final String PROXY_TARGET_KEY = "targetid";

    public static final String PROXY_VERSIONABLE_PROP = "ecm:proxyVersionableId";

    public static final String PROXY_VERSIONABLE_KEY = "versionableid";

    public static final String LOCK_TABLE_NAME = "locks";

    public static final String LOCK_PROP = "ecm:lock";

    public static final String LOCK_KEY = "lock";

    public static final String FULLTEXT_DEFAULT_INDEX = "default"; // not config

    public static final String FULLTEXT_TABLE_NAME = "fulltext";

    public static final String FULLTEXT_FULLTEXT_PROP = "ecm:fulltext";

    public static final String FULLTEXT_FULLTEXT_KEY = "fulltext";

    public static final String FULLTEXT_SIMPLETEXT_PROP = "ecm:simpleText";

    public static final String FULLTEXT_SIMPLETEXT_KEY = "simpletext";

    public static final String FULLTEXT_BINARYTEXT_PROP = "ecm:binaryText";

    public static final String FULLTEXT_BINARYTEXT_KEY = "binarytext";

<<<<<<< HEAD
    public static final String HIER_READ_ACL_TABLE_NAME = "hierarchy_read_acl";

    public static final String HIER_READ_ACL_ID = "id";

    public static final String HIER_READ_ACL_ACL_ID = "acl_id";
=======
    /** Specified in ext. point to use CLOBs. */
    public static final String FIELD_TYPE_LARGETEXT = "largetext";
>>>>>>> 46b895f1

    /** Special (non-schema-based) simple fragments present in all types. */
    public static final String[] COMMON_SIMPLE_FRAGMENTS = { MISC_TABLE_NAME,
            FULLTEXT_TABLE_NAME };

    /** Special (non-schema-based) collection fragments present in all types. */
    public static final String[] COMMON_COLLECTION_FRAGMENTS = { ACL_TABLE_NAME };

    public static class PropertyInfo {

        public final PropertyType propertyType;

        public final String fragmentName;

        public final String fragmentKey;

        public final boolean readonly;

        public final boolean fulltext;

        public PropertyInfo(PropertyType propertyType, String fragmentName,
                String fragmentKey, boolean readonly) {
            this.propertyType = propertyType;
            this.fragmentName = fragmentName;
            this.fragmentKey = fragmentKey;
            this.readonly = readonly;
            // TODO use some config to decide this
            fulltext = (propertyType.equals(PropertyType.STRING)
                    || propertyType.equals(PropertyType.BINARY) || propertyType.equals(PropertyType.ARRAY_STRING))
                    && (fragmentKey == null || !fragmentKey.equals(MAIN_KEY))
                    && !fragmentName.equals(HIER_TABLE_NAME)
                    && !fragmentName.equals(MAIN_TABLE_NAME)
                    && !fragmentName.equals(VERSION_TABLE_NAME)
                    && !fragmentName.equals(PROXY_TABLE_NAME)
                    && !fragmentName.equals(FULLTEXT_TABLE_NAME)
                    && !fragmentName.equals(LOCK_TABLE_NAME)
                    && !fragmentName.equals(UID_SCHEMA_NAME)
                    && !fragmentName.equals(MISC_TABLE_NAME);
        }

        @Override
        public String toString() {
            return "PropertyInfo(" + fragmentName + ", " + fragmentKey + ", "
                    + propertyType + (readonly ? ", RO" : "")
                    + (fulltext ? ", FT" : "") + ')';
        }
    }

    /**
     * Info about the fulltext configuration.
     */
    public static class FulltextInfo implements Serializable {

        public static final String PROP_TYPE_STRING = "string";

        public static final String PROP_TYPE_BLOB = "blob";

        /** All index names. */
        public Set<String> indexNames = new LinkedHashSet<String>();

        /** Map of index to analyzer (may be null). */
        public Map<String, String> indexAnalyzer = new HashMap<String, String>();

        /** Map of index to catalog (may be null). */
        public Map<String, String> indexCatalog = new HashMap<String, String>();

        /** Indexes containing all simple properties. */
        public Set<String> indexesAllSimple = new HashSet<String>();

        /** Indexes containing all binaries properties. */
        public Set<String> indexesAllBinary = new HashSet<String>();

        /** Indexes for each specific simple property path. */
        public Map<String, Set<String>> indexesByPropPathSimple = new HashMap<String, Set<String>>();

        /** Indexes for each specific binary property path. */
        public Map<String, Set<String>> indexesByPropPathBinary = new HashMap<String, Set<String>>();

        /** Indexes for each specific simple property path excluded. */
        public Map<String, Set<String>> indexesByPropPathExcludedSimple = new HashMap<String, Set<String>>();

        /** Indexes for each specific binary property path excluded. */
        public Map<String, Set<String>> indexesByPropPathExcludedBinary = new HashMap<String, Set<String>>();

        // inverse of above maps
        public Map<String, Set<String>> propPathsByIndexSimple = new HashMap<String, Set<String>>();

        public Map<String, Set<String>> propPathsByIndexBinary = new HashMap<String, Set<String>>();

        public Map<String, Set<String>> propPathsExcludedByIndexSimple = new HashMap<String, Set<String>>();

        public Map<String, Set<String>> propPathsExcludedByIndexBinary = new HashMap<String, Set<String>>();
    }

    private final BinaryManager binaryManager;

    protected final RepositoryDescriptor repositoryDescriptor;

    private final Dialect dialect;

    /** The id generation policy. */
    public final IdGenPolicy idGenPolicy;

    /** Is the hierarchy table separate from the main table. */
    protected final boolean separateMainTable;

    private final AtomicLong temporaryIdCounter;

    /** Shared high-level properties that don't come from the schema manager. */
    private final Map<String, Type> specialPropertyTypes;

    /** Per-schema/type info about properties. */
    private final HashMap<String, Map<String, PropertyInfo>> schemaPropertyInfos;

    /** Shared properties. */
    private final Map<String, PropertyInfo> sharedPropertyInfos;

    /** Merged properties (all schemas together + shared). */
    private final Map<String, PropertyInfo> mergedPropertyInfos;

    /** Per-doctype map of path to property info. */
    private final Map<String, Map<String, PropertyInfo>> pathPropertyInfos;

    /** Per-doctype set of path to simple fulltext properties. */
    private final Map<String, Set<String>> typeSimpleTextPaths;

    /** Map of path (from all doc types) to property info. */
    private final Map<String, PropertyInfo> allPathPropertyInfos;

    /** Per-table info about fragments keys type. */
    private final Map<String, Map<String, ColumnType>> fragmentsKeys;

    /** Maps collection table names to their type. */
    private final Map<String, PropertyType> collectionTables;

    /** The factories to build collection fragments. */
    private final Map<String, CollectionMaker> collectionMakers;

    /** Column ordering for collections. */
    private final Map<String, String> collectionOrderBy;

    /**
     * The fragment for each schema, or {@code null} if the schema doesn't have
     * a fragment.
     */
    private final Map<String, String> schemaFragment;

    /** Maps document type or schema to simple fragments. */
    protected final Map<String, Set<String>> typeSimpleFragments;

    /** Maps schema to collection fragments. */
    protected final Map<String, Set<String>> typeCollectionFragments;

    /** Maps schema to simple+collection fragments. */
    protected final Map<String, Set<String>> typeFragments;

    /** Map of doc types to facets, for search. */
    protected final Map<String, Set<String>> documentTypesFacets;

    /** Map of doc type to its supertype, for search. */
    protected final Map<String, String> documentSuperTypes;

    /** Map of doc type to its subtypes (including itself), for search. */
    protected final Map<String, Set<String>> documentSubTypes;

    protected final FulltextInfo fulltextInfo;

    public Model(RepositoryImpl repository, SchemaManager schemaManager,
            Dialect dialect) {
        binaryManager = repository.getBinaryManager();
        repositoryDescriptor = repository.getRepositoryDescriptor();
        idGenPolicy = repositoryDescriptor.idGenPolicy;
        separateMainTable = repositoryDescriptor.separateMainTable;
        this.dialect = dialect;
        temporaryIdCounter = new AtomicLong(0);
        hierTableName = HIER_TABLE_NAME;
        mainTableName = separateMainTable ? MAIN_TABLE_NAME : HIER_TABLE_NAME;

        schemaPropertyInfos = new HashMap<String, Map<String, PropertyInfo>>();
        sharedPropertyInfos = new HashMap<String, PropertyInfo>();
        mergedPropertyInfos = new HashMap<String, PropertyInfo>();
        pathPropertyInfos = new HashMap<String, Map<String, PropertyInfo>>();
        typeSimpleTextPaths = new HashMap<String, Set<String>>();
        allPathPropertyInfos = new HashMap<String, PropertyInfo>();
        fulltextInfo = new FulltextInfo();
        fragmentsKeys = new HashMap<String, Map<String, ColumnType>>();

        collectionTables = new HashMap<String, PropertyType>();
        collectionOrderBy = new HashMap<String, String>();
        collectionMakers = new HashMap<String, CollectionMaker>();

        schemaFragment = new HashMap<String, String>();
        typeFragments = new HashMap<String, Set<String>>();
        typeSimpleFragments = new HashMap<String, Set<String>>();
        typeCollectionFragments = new HashMap<String, Set<String>>();

        documentTypesFacets = new HashMap<String, Set<String>>();
        documentSuperTypes = new HashMap<String, String>();
        documentSubTypes = new HashMap<String, Set<String>>();

        specialPropertyTypes = new HashMap<String, Type>();

        initMainModel();
        initVersionsModel();
        initProxiesModel();
        initLocksModel();
        initAclModel();
        initMiscModel();
        initModels(schemaManager);
        initFullTextModel();
    }

    /**
     * Gets the repository descriptor used for this model.
     *
     * @return the repository descriptor
     */
    public RepositoryDescriptor getRepositoryDescriptor() {
        return repositoryDescriptor;
    }

    /**
     * Gets the dialect used for this model.
     */
    public Dialect getDialect() {
        return dialect;
    }

    /**
     * Gets a binary given its digest.
     *
     * @param digest the digest
     * @return the binary for this digest, or {@code null} if unavailable
     *         (error)
     */
    public Binary getBinary(String digest) {
        return binaryManager.getBinary(digest);
    }

    /**
     * Computes a new unique id.
     * <p>
     * If actual ids are computed by the database, this will be a temporary id,
     * otherwise the final one.
     *
     * @return a new id, which may be temporary
     */
    public Serializable generateNewId() {
        switch (idGenPolicy) {
        case APP_UUID:
            return UUID.randomUUID().toString();
            // return "UUID_" + temporaryIdCounter.incrementAndGet();
        case DB_IDENTITY:
            return "T" + temporaryIdCounter.incrementAndGet();
        default:
            throw new AssertionError(idGenPolicy);
        }
    }

    /**
     * Fixup an id that has been turned into a string for high-level Nuxeo APIs.
     *
     * @param id the id to fixup
     * @return the fixed up id
     */
    public Serializable unHackStringId(String id) {
        switch (idGenPolicy) {
        case APP_UUID:
            return id;
        case DB_IDENTITY:
            if (id.startsWith("T")) {
                return id;
            }
            /*
             * Document ids coming from higher level have been turned into
             * strings (by SQLDocument.getUUID) but are really longs for the
             * backend.
             */
            return Long.valueOf(id);
        default:
            throw new AssertionError(idGenPolicy);
        }
    }

    /**
     * Records info about one property, in a schema-based structure and in a
     * table-based structure.
     * <p>
     * If {@literal schemaName} is {@code null}, then the property applies to
     * all types (system properties).
     */
    private void addPropertyInfo(String schemaName, String propertyName,
            PropertyType propertyType, String fragmentName, String fragmentKey,
            boolean readonly, Type coreType, ColumnType type) {
        // per-type
        Map<String, PropertyInfo> propertyInfos;
        if (schemaName == null) {
            propertyInfos = sharedPropertyInfos;
        } else {
            propertyInfos = schemaPropertyInfos.get(schemaName);
            if (propertyInfos == null) {
                propertyInfos = new HashMap<String, PropertyInfo>();
                schemaPropertyInfos.put(schemaName, propertyInfos);
            }
        }
        PropertyInfo propertyInfo = new PropertyInfo(propertyType,
                fragmentName, fragmentKey, readonly);
        propertyInfos.put(propertyName, propertyInfo);

        // per-fragment keys type
        if (fragmentKey != null) {
            Map<String, ColumnType> fragmentKeys = fragmentsKeys.get(fragmentName);
            if (fragmentKeys == null) {
                fragmentsKeys.put(fragmentName,
                        fragmentKeys = new LinkedHashMap<String, ColumnType>());
            }
            fragmentKeys.put(fragmentKey, type);
        }

        // system properties
        if (coreType != null) {
            specialPropertyTypes.put(propertyName, coreType);
        }

        // merged properties
        PropertyInfo previous = mergedPropertyInfos.get(propertyName);
        if (previous == null) {
            mergedPropertyInfos.put(propertyName, propertyInfo);
        } else {
            log.info(String.format(
                    "Schemas '%s' and '%s' both have a property '%s', "
                            + "unqualified reference in queries will use schema '%1$s'",
                    previous.fragmentName, fragmentName, propertyName));
        }
        // compatibility for use of schema name as prefix
        if (!propertyName.contains(":")) {
            // allow schema name as prefix
            propertyName = schemaName + ':' + propertyName;
            previous = mergedPropertyInfos.get(propertyName);
            if (previous == null) {
                mergedPropertyInfos.put(propertyName, propertyInfo);
            }
        }
    }

    /**
     * Infers type property information from all its schemas.
     */
    private void inferTypePropertyInfos(String typeName, String[] schemaNames) {
        Map<String, PropertyInfo> propertyInfos;
        propertyInfos = schemaPropertyInfos.get(typeName);
        if (propertyInfos == null) {
            propertyInfos = new HashMap<String, PropertyInfo>();
            schemaPropertyInfos.put(typeName, propertyInfos);
        }
        for (String schemaName : schemaNames) {
            Map<String, PropertyInfo> infos = schemaPropertyInfos.get(schemaName);
            if (infos == null) {
                // schema with no properties (complex list)
                continue;
            }
            for (Entry<String, PropertyInfo> info : infos.entrySet()) {
                propertyInfos.put(info.getKey(), info.getValue());
            }
        }
    }

    /**
     * Infers all possible paths for properties in this document type.
     */
    private void inferTypePropertyPaths(DocumentType documentType) {
        String typeName = documentType.getName();
        Map<String, PropertyInfo> propertyInfoByPath = new HashMap<String, PropertyInfo>();
        for (Schema schema : documentType.getSchemas()) {
            if (schema == null) {
                // happens when a type refers to a nonexistent schema
                // TODO log and avoid nulls earlier
                continue;
            }
            inferTypePropertyPaths(schema, "", propertyInfoByPath, null);
        }
        pathPropertyInfos.put(typeName, propertyInfoByPath);
        allPathPropertyInfos.putAll(propertyInfoByPath);
        // those for simpletext properties
        Set<String> simplePaths = new HashSet<String>();
        for (Entry<String, PropertyInfo> entry : propertyInfoByPath.entrySet()) {
            PropertyInfo pi = entry.getValue();
            if (pi.propertyType != PropertyType.STRING
                    && pi.propertyType != PropertyType.ARRAY_STRING) {
                continue;
            }
            simplePaths.add(entry.getKey());
        }
        typeSimpleTextPaths.put(typeName, simplePaths);
    }

    // recurses in a complex type
    private void inferTypePropertyPaths(ComplexType complexType, String prefix,
            Map<String, PropertyInfo> propertyInfoByPath, Set<String> done) {
        if (done == null) {
            done = new LinkedHashSet<String>();
        }
        String typeName = complexType.getName();
        if (done.contains(typeName)) {
            log.warn("Complex type " + typeName
                    + " refers to itself recursively: " + done);
            // stop recursion
            return;
        }
        done.add(typeName);

        for (Field field : complexType.getFields()) {
            String propertyName = field.getName().getPrefixedName(); // TODO-prefixed?
            String path = prefix + propertyName;
            Type fieldType = field.getType();
            if (fieldType.isComplexType()) {
                // complex type
                inferTypePropertyPaths((ComplexType) fieldType, path + '/',
                        propertyInfoByPath, done);
                continue;
            } else if (fieldType.isListType()) {
                Type listFieldType = ((ListType) fieldType).getFieldType();
                if (!listFieldType.isSimpleType()) {
                    // complex list
                    inferTypePropertyPaths((ComplexType) listFieldType, path
                            + "/*/", propertyInfoByPath, done);
                    continue;
                }
                // else array
            } else {
                // else primitive type
            }
            PropertyInfo pi = schemaPropertyInfos.get(typeName).get(
                    propertyName);
            propertyInfoByPath.put(path, pi);
        }
        done.remove(typeName);
    }

    /**
     * Infers fulltext info for all schemas.
     */
    @SuppressWarnings("unchecked")
    private void inferFulltextInfo() {
        List<FulltextIndexDescriptor> descs = repositoryDescriptor.fulltextIndexes;
        if (descs == null) {
            descs = new ArrayList<FulltextIndexDescriptor>(1);
        }
        if (descs.isEmpty()) {
            descs.add(new FulltextIndexDescriptor());
        }
        for (FulltextIndexDescriptor desc : descs) {
            String name = desc.name == null ? FULLTEXT_DEFAULT_INDEX
                    : desc.name;
            fulltextInfo.indexNames.add(name);
            fulltextInfo.indexAnalyzer.put(
                    name,
                    desc.analyzer == null ? repositoryDescriptor.fulltextAnalyzer
                            : desc.analyzer);
            fulltextInfo.indexCatalog.put(name,
                    desc.catalog == null ? repositoryDescriptor.fulltextCatalog
                            : desc.catalog);
            if (desc.fields == null) {
                desc.fields = new HashSet<String>();
            }
            if (desc.excludeFields == null) {
                desc.excludeFields = new HashSet<String>();
            }

            if (desc.fieldType != null) {
                if (desc.fieldType.equals(FulltextInfo.PROP_TYPE_STRING)) {
                    fulltextInfo.indexesAllSimple.add(name);
                } else if (desc.fieldType.equals(FulltextInfo.PROP_TYPE_BLOB)) {
                    fulltextInfo.indexesAllBinary.add(name);
                } else {
                    log.error("Ignoring unknow repository fulltext configuration fieldType: "
                            + desc.fieldType);
                }

            }
            if (desc.fields.isEmpty() && desc.fieldType == null) {
                // no fields specified and no field type -> all of them
                fulltextInfo.indexesAllSimple.add(name);
                fulltextInfo.indexesAllBinary.add(name);
            }

            for (Set<String> fields : Arrays.asList(desc.fields,
                    desc.excludeFields)) {
                for (String path : fields) {
                    PropertyInfo pi = allPathPropertyInfos.get(path);
                    if (pi == null) {
                        log.error(String.format(
                                "Ignoring unknown property '%s' in fulltext configuration: %s",
                                path, name));
                        continue;
                    }
                    Map<String, Set<String>> indexesByPropPath;
                    Map<String, Set<String>> propPathsByIndex;
                    if (pi.propertyType == PropertyType.STRING
                            || pi.propertyType == PropertyType.ARRAY_STRING) {
                        indexesByPropPath = fields == desc.fields ? fulltextInfo.indexesByPropPathSimple
                                : fulltextInfo.indexesByPropPathExcludedSimple;
                        propPathsByIndex = fields == desc.fields ? fulltextInfo.propPathsByIndexSimple
                                : fulltextInfo.propPathsExcludedByIndexSimple;
                    } else if (pi.propertyType == PropertyType.BINARY) {
                        indexesByPropPath = fields == desc.fields ? fulltextInfo.indexesByPropPathBinary
                                : fulltextInfo.indexesByPropPathExcludedBinary;
                        propPathsByIndex = fields == desc.fields ? fulltextInfo.propPathsByIndexBinary
                                : fulltextInfo.propPathsExcludedByIndexBinary;
                    } else {
                        log.error(String.format(
                                "Ignoring property '%s' with bad type %s in fulltext configuration: %s",
                                path, pi.propertyType, name));
                        continue;
                    }
                    Set<String> indexes = indexesByPropPath.get(path);
                    if (indexes == null) {
                        indexesByPropPath.put(path,
                                indexes = new HashSet<String>());
                    }
                    indexes.add(name);
                    Set<String> paths = propPathsByIndex.get(name);
                    if (paths == null) {
                        propPathsByIndex.put(name,
                                paths = new LinkedHashSet<String>());
                    }
                    paths.add(path);
                }
            }
        }
    }

    public PropertyInfo getPropertyInfo(String schemaName, String propertyName) {
        Map<String, PropertyInfo> propertyInfos = schemaPropertyInfos.get(schemaName);
        if (propertyInfos == null) {
            // no such schema
            return null;
        }
        PropertyInfo propertyInfo = propertyInfos.get(propertyName);
        return propertyInfo != null ? propertyInfo
                : sharedPropertyInfos.get(propertyName);
    }

    public PropertyInfo getPropertyInfo(String propertyName) {
        return mergedPropertyInfos.get(propertyName);
    }

    public Set<String> getPropertyInfoNames() {
        return mergedPropertyInfos.keySet();
    }

    public PropertyInfo getPathPropertyInfo(String typeName, String path) {
        Map<String, PropertyInfo> propertyInfoByPath = pathPropertyInfos.get(typeName);
        if (propertyInfoByPath == null) {
            return null;
        }
        return propertyInfoByPath.get(path);
    }

    public Set<String> getTypeSimpleTextPropertyPaths(String typeName) {
        return typeSimpleTextPaths.get(typeName);
    }

    public FulltextInfo getFulltextInfo() {
        return fulltextInfo;
    }

    /**
     * Finds out if a field is to be indexed as fulltext.
     *
     * @param fragmentName
     * @param fragmentKey the key or {@code null} for a collection
     * @return {@link PropertyType#STRING} or {@link PropertyType#BINARY} if
     *         this field is to be indexed as fulltext
     */
    public PropertyType getFulltextFieldType(String fragmentName,
            String fragmentKey) {
        if (fragmentKey == null) {
            PropertyType type = collectionTables.get(fragmentName);
            if (type == PropertyType.ARRAY_STRING
                    || type == PropertyType.ARRAY_BINARY) {
                return type.getArrayBaseType();
            }
            return null;
        } else {
            Map<String, PropertyInfo> infos = schemaPropertyInfos.get(fragmentName);
            if (infos == null) {
                return null;
            }
            PropertyInfo info = infos.get(fragmentKey);
            if (info != null && info.fulltext) {
                return info.propertyType;
            }
            return null;
        }
    }

    private void addCollectionFragmentInfos(String fragmentName,
            PropertyType propertyType, CollectionMaker maker, String orderBy,
            Map<String, ColumnType> keysType) {
        collectionTables.put(fragmentName, propertyType);
        collectionMakers.put(fragmentName, maker);
        collectionOrderBy.put(fragmentName, orderBy);
        // set all keys types
        Map<String, ColumnType> old = fragmentsKeys.get(fragmentName);
        if (old == null) {
            fragmentsKeys.put(fragmentName, keysType);
        } else {
            old.putAll(keysType);
        }
    }

    public Type getSpecialPropertyType(String propertyName) {
        return specialPropertyTypes.get(propertyName);
    }

    public PropertyType getCollectionFragmentType(String fragmentName) {
        return collectionTables.get(fragmentName);
    }

    public boolean isCollectionFragment(String fragmentName) {
        return collectionTables.containsKey(fragmentName);
    }

    public String getCollectionOrderBy(String fragmentName) {
        return collectionOrderBy.get(fragmentName);
    }

    public Set<String> getFragmentNames() {
        return fragmentsKeys.keySet();
    }

    public Map<String, ColumnType> getFragmentKeysType(String fragmentName) {
        return fragmentsKeys.get(fragmentName);
    }

    /**
     * Create a collection fragment according to the factories registered.
     */
    public Serializable[] newCollectionArray(Serializable id, ResultSet rs,
            List<Column> columns, Context context) throws SQLException {
        CollectionMaker maker = collectionMakers.get(context.getTableName());
        if (maker == null) {
            throw new IllegalArgumentException(context.getTableName());
        }
        return maker.makeArray(id, rs, columns, context, this);
    }

    public CollectionFragment newCollectionFragment(Serializable id,
            Serializable[] array, Context context) {
        CollectionMaker maker = collectionMakers.get(context.getTableName());
        if (maker == null) {
            throw new IllegalArgumentException(context.getTableName());
        }
        return maker.makeCollection(id, array, context);
    }

    public CollectionFragment newEmptyCollectionFragment(Serializable id,
            Context context) {
        CollectionMaker maker = collectionMakers.get(context.getTableName());
        if (maker == null) {
            throw new IllegalArgumentException(context.getTableName());
        }
        return maker.makeEmpty(id, context, this);
    }

    protected void addTypeSimpleFragment(String typeName, String fragmentName) {
        Set<String> fragments = typeSimpleFragments.get(typeName);
        if (fragments == null) {
            fragments = new HashSet<String>();
            typeSimpleFragments.put(typeName, fragments);
        }
        // fragmentName may be null, to just create the entry
        if (fragmentName != null) {
            fragments.add(fragmentName);
        }
        addTypeFragment(typeName, fragmentName);
    }

    protected void addTypeCollectionFragment(String typeName,
            String fragmentName) {
        Set<String> fragments = typeCollectionFragments.get(typeName);
        if (fragments == null) {
            fragments = new HashSet<String>();
            typeCollectionFragments.put(typeName, fragments);
        }
        fragments.add(fragmentName);
        addTypeFragment(typeName, fragmentName);
    }

    protected void addTypeFragment(String typeName, String fragmentName) {
        Set<String> fragments = typeFragments.get(typeName);
        if (fragments == null) {
            fragments = new HashSet<String>();
            typeFragments.put(typeName, fragments);
        }
        // fragmentName may be null, to just create the entry
        if (fragmentName != null) {
            fragments.add(fragmentName);
        }
    }

    public Set<String> getTypeSimpleFragments(String typeName) {
        return typeSimpleFragments.get(typeName);
    }

    public Set<String> getTypeFragments(String typeName) {
        return typeFragments.get(typeName);
    }

    public boolean isType(String typeName) {
        return typeFragments.containsKey(typeName);
    }

    public boolean isDocumentType(String typeName) {
        return documentTypesFacets.containsKey(typeName);
    }

    public String getDocumentSuperType(String typeName) {
        return documentSuperTypes.get(typeName);
    }

    public Set<String> getDocumentSubTypes(String typeName) {
        return documentSubTypes.get(typeName);
    }

    public Set<String> getDocumentTypeFacets(String typeName) {
        Set<String> facets = documentTypesFacets.get(typeName);
        return facets == null ? Collections.<String> emptySet() : facets;
    }

    /**
     * Given a map of id to types, returns a map of fragment names to ids.
     */
    public Map<String, Set<Serializable>> getPerFragmentIds(
            Map<Serializable, String> idType) {
        Map<String, Set<Serializable>> allFragmentIds = new HashMap<String, Set<Serializable>>();
        for (Entry<Serializable, String> e : idType.entrySet()) {
            Serializable id = e.getKey();
            String type = e.getValue();
            for (String fragmentName : getTypeFragments(type)) {
                Set<Serializable> fragmentIds = allFragmentIds.get(fragmentName);
                if (fragmentIds == null) {
                    fragmentIds = new HashSet<Serializable>();
                    allFragmentIds.put(fragmentName, fragmentIds);
                }
                fragmentIds.add(id);
            }
        }
        return allFragmentIds;
    }

    private PropertyType mainIdType() {
        switch (idGenPolicy) {
        case APP_UUID:
            return PropertyType.STRING;
        case DB_IDENTITY:
            return PropertyType.LONG;
        }
        throw new AssertionError(idGenPolicy);
    }

    /**
     * Creates all the models.
     */
    private void initModels(SchemaManager schemaManager) {
        for (DocumentType documentType : schemaManager.getDocumentTypes()) {
            String typeName = documentType.getName();
            addTypeSimpleFragment(typeName, null); // create entry
            for (Schema schema : documentType.getSchemas()) {
                if (schema == null) {
                    // happens when a type refers to a nonexistent schema
                    // TODO log and avoid nulls earlier
                    continue;
                }
                String fragmentName = initTypeModel(schema);
                addTypeSimpleFragment(typeName, fragmentName); // may be null
                // collection fragments too for this schema
                Set<String> cols = typeCollectionFragments.get(schema.getName());
                if (cols != null) {
                    for (String colFrag : cols) {
                        addTypeCollectionFragment(typeName, colFrag);
                    }
                }
            }
            inferTypePropertyInfos(typeName, documentType.getSchemaNames());
            inferTypePropertyPaths(documentType);
            for (String fragmentName : COMMON_SIMPLE_FRAGMENTS) {
                addTypeSimpleFragment(typeName, fragmentName);
            }
            for (String fragmentName : COMMON_COLLECTION_FRAGMENTS) {
                addTypeCollectionFragment(typeName, fragmentName);
            }
            log.debug("Fragments for " + typeName + ": "
                    + getTypeFragments(typeName));

            // record doc type and facets, super type, sub types
            documentTypesFacets.put(typeName, new HashSet<String>(
                    documentType.getFacets()));
            Type superType = documentType.getSuperType();
            if (superType != null) {
                String superTypeName = superType.getName();
                documentSuperTypes.put(typeName, superTypeName);
            }
        }
        // compute subtypes for all types
        for (String type : documentTypesFacets.keySet()) {
            String superType = type;
            do {
                Set<String> subTypes = documentSubTypes.get(superType);
                if (subTypes == null) {
                    subTypes = new HashSet<String>();
                    documentSubTypes.put(superType, subTypes);
                }
                subTypes.add(type);
                superType = documentSuperTypes.get(superType);
            } while (superType != null);
        }
        // infer fulltext info
        inferFulltextInfo();
    }

    /**
     * Special model for the main table (the one containing the primary type
     * information).
     * <p>
     * If the main table is not separate from the hierarchy table, then it's
     * will not really be instantiated by itself but merged into the hierarchy
     * table.
     */
    private void initMainModel() {
        addPropertyInfo(null, MAIN_PRIMARY_TYPE_PROP, PropertyType.STRING,
                mainTableName, MAIN_PRIMARY_TYPE_KEY, true, null,
                ColumnType.SYSNAME);
        addPropertyInfo(null, MAIN_CHECKED_IN_PROP, PropertyType.BOOLEAN,
                mainTableName, MAIN_CHECKED_IN_KEY, false,
                BooleanType.INSTANCE, ColumnType.BOOLEAN);
        addPropertyInfo(null, MAIN_BASE_VERSION_PROP, mainIdType(),
                mainTableName, MAIN_BASE_VERSION_KEY, false,
                StringType.INSTANCE, ColumnType.NODEVAL);
        addPropertyInfo(null, MAIN_MAJOR_VERSION_PROP, PropertyType.LONG,
                mainTableName, MAIN_MAJOR_VERSION_KEY, false,
                LongType.INSTANCE, ColumnType.INTEGER);
        addPropertyInfo(null, MAIN_MINOR_VERSION_PROP, PropertyType.LONG,
                mainTableName, MAIN_MINOR_VERSION_KEY, false,
                LongType.INSTANCE, ColumnType.INTEGER);
    }

    /**
     * Special model for the "misc" table (lifecycle, dirty.).
     */
    private void initMiscModel() {
        addPropertyInfo(null, MISC_LIFECYCLE_POLICY_PROP, PropertyType.STRING,
                MISC_TABLE_NAME, MISC_LIFECYCLE_POLICY_KEY, false,
                StringType.INSTANCE, ColumnType.SYSNAME);
        addPropertyInfo(null, MISC_LIFECYCLE_STATE_PROP, PropertyType.STRING,
                MISC_TABLE_NAME, MISC_LIFECYCLE_STATE_KEY, false,
                StringType.INSTANCE, ColumnType.SYSNAME);
        addPropertyInfo(null, MISC_DIRTY_PROP, PropertyType.BOOLEAN,
                MISC_TABLE_NAME, MISC_DIRTY_KEY, false, BooleanType.INSTANCE,
                ColumnType.BOOLEAN);
        addPropertyInfo(null, MISC_WF_IN_PROGRESS_PROP, PropertyType.BOOLEAN,
                MISC_TABLE_NAME, MISC_WF_IN_PROGRESS_KEY, false,
                BooleanType.INSTANCE, ColumnType.BOOLEAN);
        addPropertyInfo(null, MISC_WF_INC_OPTION_PROP, PropertyType.STRING,
                MISC_TABLE_NAME, MISC_WF_INC_OPTION_KEY, false,
                StringType.INSTANCE, ColumnType.SYSNAME);
    }

    /**
     * Special model for the versions table.
     */
    private void initVersionsModel() {
        addPropertyInfo(null, VERSION_VERSIONABLE_PROP, mainIdType(),
                VERSION_TABLE_NAME, VERSION_VERSIONABLE_KEY, false,
                StringType.INSTANCE, ColumnType.NODEVAL);
        addPropertyInfo(null, VERSION_CREATED_PROP, PropertyType.DATETIME,
                VERSION_TABLE_NAME, VERSION_CREATED_KEY, false,
                DateType.INSTANCE, ColumnType.TIMESTAMP);
        addPropertyInfo(null, VERSION_LABEL_PROP, PropertyType.STRING,
                VERSION_TABLE_NAME, VERSION_LABEL_KEY, false,
                StringType.INSTANCE, ColumnType.SYSNAME);
        addPropertyInfo(null, VERSION_DESCRIPTION_PROP, PropertyType.STRING,
                VERSION_TABLE_NAME, VERSION_DESCRIPTION_KEY, false,
                StringType.INSTANCE, ColumnType.VARCHAR);
    }

    /**
     * Special model for the proxies table.
     */
    private void initProxiesModel() {
        addPropertyInfo(PROXY_TYPE, PROXY_TARGET_PROP, mainIdType(),
                PROXY_TABLE_NAME, PROXY_TARGET_KEY, false, null,
                ColumnType.NODEIDFKNP);
        addPropertyInfo(PROXY_TYPE, PROXY_VERSIONABLE_PROP, mainIdType(),
                PROXY_TABLE_NAME, PROXY_VERSIONABLE_KEY, false, null,
                ColumnType.NODEVAL);
        addTypeSimpleFragment(PROXY_TYPE, PROXY_TABLE_NAME);
    }

    /**
     * Special model for the locks table.
     */
    private void initLocksModel() {
        addPropertyInfo(null, LOCK_PROP, PropertyType.STRING, LOCK_TABLE_NAME,
                LOCK_KEY, false, StringType.INSTANCE, ColumnType.SYSNAME);
    }

    /**
     * Special model for the fulltext table.
     */
    private void initFullTextModel() {
        for (String indexName : fulltextInfo.indexNames) {
            String suffix = getFulltextIndexSuffix(indexName);
            if (dialect.getMaterializeFulltextSyntheticColumn()) {
                addPropertyInfo(null, FULLTEXT_FULLTEXT_PROP + suffix,
                        PropertyType.STRING, FULLTEXT_TABLE_NAME,
                        FULLTEXT_FULLTEXT_KEY + suffix, false,
                        StringType.INSTANCE, ColumnType.FTINDEXED);
            }
            addPropertyInfo(null, FULLTEXT_SIMPLETEXT_PROP + suffix,
                    PropertyType.STRING, FULLTEXT_TABLE_NAME,
                    FULLTEXT_SIMPLETEXT_KEY + suffix, false,
                    StringType.INSTANCE, ColumnType.FTSTORED);
            addPropertyInfo(null, FULLTEXT_BINARYTEXT_PROP + suffix,
                    PropertyType.STRING, FULLTEXT_TABLE_NAME,
                    FULLTEXT_BINARYTEXT_KEY + suffix, false,
                    StringType.INSTANCE, ColumnType.FTSTORED);
        }
    }

    public String getFulltextIndexSuffix(String indexName) {
        return indexName.equals(FULLTEXT_DEFAULT_INDEX) ? "" : '_' + indexName;
    }

    /**
     * Special collection-like model for the ACL table.
     */
    private void initAclModel() {
        Map<String, ColumnType> keysType = new LinkedHashMap<String, ColumnType>();
        keysType.put(ACL_POS_KEY, ColumnType.INTEGER);
        keysType.put(ACL_NAME_KEY, ColumnType.SYSNAME);
        keysType.put(ACL_GRANT_KEY, ColumnType.BOOLEAN);
        keysType.put(ACL_PERMISSION_KEY, ColumnType.SYSNAME);
        keysType.put(ACL_USER_KEY, ColumnType.SYSNAME);
        keysType.put(ACL_GROUP_KEY, ColumnType.SYSNAME);
        String fragmentName = ACL_TABLE_NAME;
        addCollectionFragmentInfos(fragmentName, PropertyType.COLL_ACL,
                ACLsFragment.MAKER, ACL_POS_KEY, keysType);
        addPropertyInfo(null, ACL_PROP, PropertyType.COLL_ACL, fragmentName,
                null, false, null, null);
    }


    /**
     * Creates the model for one schema or complex type.
     *
     * @return the fragment table name for this type, or {@code null} if this
     *         type doesn't directly hold data
     */
    private String initTypeModel(ComplexType complexType) {
        String typeName = complexType.getName();
        if (schemaFragment.containsKey(typeName)) {
            return schemaFragment.get(typeName); // may be null
        }

        log.debug("Making model for type " + typeName);

        /** Initialized if this type has a table associated. */
        String thisFragmentName = null;
        for (Field field : complexType.getFields()) {
            Type fieldType = field.getType();
            if (fieldType.isComplexType()) {
                /*
                 * Complex type.
                 */
                ComplexType fieldComplexType = (ComplexType) fieldType;
                String subTypeName = fieldComplexType.getName();
                String subFragmentName = initTypeModel(fieldComplexType);
                addTypeSimpleFragment(subTypeName, subFragmentName);
            } else {
                String propertyName = field.getName().getPrefixedName();
                if (fieldType.isListType()) {
                    Type listFieldType = ((ListType) fieldType).getFieldType();
                    if (listFieldType.isSimpleType()) {
                        /*
                         * Array: use a collection table.
                         */
                        String fragmentName = collectionFragmentName(propertyName);
                        PropertyType propertyType = PropertyType.fromFieldType(
                                listFieldType, true);
                        ColumnType type = ColumnType.fromFieldType(listFieldType);
                        // don't check repositoryDescriptor.schemaFields, assume
                        // arrays never contain CLOBs
                        addPropertyInfo(typeName, propertyName, propertyType,
                                fragmentName, null, false, null, null);

                        Map<String, ColumnType> keysType = new LinkedHashMap<String, ColumnType>();
                        keysType.put(COLL_TABLE_POS_KEY, ColumnType.INTEGER);
                        keysType.put(COLL_TABLE_VALUE_KEY, type);
                        addCollectionFragmentInfos(fragmentName, propertyType,
                                ArrayFragment.MAKER, COLL_TABLE_POS_KEY,
                                keysType);

                        addTypeCollectionFragment(typeName, fragmentName);
                    } else {
                        /*
                         * Complex list.
                         */
                        String subFragmentName = initTypeModel((ComplexType) listFieldType);
                        addTypeSimpleFragment(listFieldType.getName(),
                                subFragmentName);
                    }
                } else {
                    /*
                     * Primitive type.
                     */
                    String fragmentName = typeFragmentName(complexType);
                    PropertyType propertyType = PropertyType.fromFieldType(
                            fieldType, false);
                    ColumnType type = ColumnType.fromFieldType(fieldType);
                    if (type == ColumnType.VARCHAR) {
                        for (FieldDescriptor fd : repositoryDescriptor.schemaFields) {
                            if (propertyName.equals(fd.field)
                                    && FIELD_TYPE_LARGETEXT.equals(fd.type)) {
                                type = ColumnType.CLOB;
                            }
                        }
                    }
                    String fragmentKey = field.getName().getLocalName();
                    if (fragmentName.equals(UID_SCHEMA_NAME)
                            && (fragmentKey.equals(UID_MAJOR_VERSION_KEY) || fragmentKey.equals(UID_MINOR_VERSION_KEY))) {
                        // HACK special-case the "uid" schema, put major/minor
                        // in the hierarchy table
                        fragmentKey = fragmentKey.equals(UID_MAJOR_VERSION_KEY) ? MAIN_MAJOR_VERSION_KEY
                                : MAIN_MINOR_VERSION_KEY;
                        addPropertyInfo(typeName, propertyName, propertyType,
                                mainTableName, fragmentKey, false, null, type);
                    } else {
                        addPropertyInfo(typeName, propertyName, propertyType,
                                fragmentName, fragmentKey, false, null, type);
                        // note that this type has a fragment
                        thisFragmentName = fragmentName;
                    }
                }
            }
        }

        schemaFragment.put(typeName, thisFragmentName); // may be null
        return thisFragmentName;
    }

    private String typeFragmentName(ComplexType type) {
        return type.getName();
    }

    private String collectionFragmentName(String propertyName) {
        return propertyName;
    }
}<|MERGE_RESOLUTION|>--- conflicted
+++ resolved
@@ -232,16 +232,14 @@
 
     public static final String FULLTEXT_BINARYTEXT_KEY = "binarytext";
 
-<<<<<<< HEAD
     public static final String HIER_READ_ACL_TABLE_NAME = "hierarchy_read_acl";
 
     public static final String HIER_READ_ACL_ID = "id";
 
     public static final String HIER_READ_ACL_ACL_ID = "acl_id";
-=======
+
     /** Specified in ext. point to use CLOBs. */
     public static final String FIELD_TYPE_LARGETEXT = "largetext";
->>>>>>> 46b895f1
 
     /** Special (non-schema-based) simple fragments present in all types. */
     public static final String[] COMMON_SIMPLE_FRAGMENTS = { MISC_TABLE_NAME,
