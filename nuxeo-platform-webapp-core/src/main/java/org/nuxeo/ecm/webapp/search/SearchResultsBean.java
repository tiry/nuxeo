--- conflicted
+++ resolved
@@ -71,11 +71,7 @@
 @Transactional
 public class SearchResultsBean extends InputController implements SearchResults, Serializable {
 
-<<<<<<< HEAD
-    private static final long serialVersionUID = -8961300556253836623L;
-=======
     private static final long serialVersionUID = 7823660685121811606L;
->>>>>>> 50bafeb1
 
     private static final Log log = LogFactory.getLog(SearchResultsBean.class);
 
