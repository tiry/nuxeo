--- conflicted
+++ resolved
@@ -78,17 +78,10 @@
  * plugin.</li>
  *
  * </ul>
-<<<<<<< HEAD
  *
  * Please refer to the nuxeo book chapter on desktop integration for
  * details on the format of the nxedit URLs and the XML bootstrap file.
  *
-=======
- * 
- * Please refer to the nuxeo book chapter on desktop integration for details on
- * the format of the nxedit URLs and the XML bootstrap file.
- * 
->>>>>>> 86dd2ed1
  * @author Thierry Delprat NXP-1959 the bootstrap file is managing the 'create
  *         new document [from template]' case too. The URL is containing an
  *         action identifier.
@@ -455,7 +448,7 @@
             throw new ClientException(
                     "cannot check live editable state of null DocumentModel");
         }
-
+        
         if (documentModel.hasFacet(IMMUTABLE_FACET)) {
             return false;
         }
@@ -466,7 +459,7 @@
             // SecurityPolicyManager
             return false;
         }
-
+        
         Blob blob = null;
         try {
             blob = documentModel.getProperty(propertyName).getValue(Blob.class);
