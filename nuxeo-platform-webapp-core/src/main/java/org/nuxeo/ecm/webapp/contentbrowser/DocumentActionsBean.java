/*
 * (C) Copyright 2006-2007 Nuxeo SAS (http://nuxeo.com/) and contributors.
 *
 * All rights reserved. This program and the accompanying materials
 * are made available under the terms of the GNU Lesser General Public License
 * (LGPL) version 2.1 which accompanies this distribution, and is available at
 * http://www.gnu.org/licenses/lgpl.html
 *
 * This library is distributed in the hope that it will be useful,
 * but WITHOUT ANY WARRANTY; without even the implied warranty of
 * MERCHANTABILITY or FITNESS FOR A PARTICULAR PURPOSE. See the GNU
 * Lesser General Public License for more details.
 *
 * Contributors:
 *     Nuxeo - initial API and implementation
 *
 * $Id$
 */

package org.nuxeo.ecm.webapp.contentbrowser;

import static org.jboss.seam.ScopeType.CONVERSATION;
import static org.jboss.seam.ScopeType.EVENT;

import java.io.IOException;
import java.io.Serializable;
import java.util.ArrayList;
import java.util.HashMap;
import java.util.List;
import java.util.Map;

import javax.annotation.security.PermitAll;
import javax.ejb.PostActivate;
import javax.ejb.PrePassivate;
import javax.ejb.Remove;
import javax.faces.application.FacesMessage;
import javax.faces.context.FacesContext;
import javax.servlet.http.HttpServletRequest;
import javax.servlet.http.HttpServletResponse;

import org.apache.commons.logging.Log;
import org.apache.commons.logging.LogFactory;
import org.jboss.seam.annotations.Destroy;
import org.jboss.seam.annotations.Factory;
import org.jboss.seam.annotations.In;
import org.jboss.seam.annotations.Name;
import org.jboss.seam.annotations.web.RequestParameter;
import org.jboss.seam.annotations.Scope;
import org.jboss.seam.annotations.Transactional;
import org.jboss.seam.annotations.remoting.WebRemote;
import org.jboss.seam.core.Events;
import org.nuxeo.common.utils.IdUtils;
import org.nuxeo.common.utils.StringUtils;
import org.nuxeo.ecm.core.api.Blob;
import org.nuxeo.ecm.core.api.ClientException;
import org.nuxeo.ecm.core.api.CoreSession;
import org.nuxeo.ecm.core.api.DocumentModel;
import org.nuxeo.ecm.core.api.DocumentModelList;
import org.nuxeo.ecm.core.api.DocumentRef;
import org.nuxeo.ecm.core.api.IdRef;
import org.nuxeo.ecm.core.api.PagedDocumentsProvider;
import org.nuxeo.ecm.core.api.event.CoreEventConstants;
import org.nuxeo.ecm.core.api.security.SecurityConstants;
import org.nuxeo.ecm.platform.actions.Action;
import org.nuxeo.ecm.platform.mimetype.interfaces.MimetypeEntry;
import org.nuxeo.ecm.platform.mimetype.interfaces.MimetypeRegistry;
import org.nuxeo.ecm.platform.types.Type;
import org.nuxeo.ecm.platform.ui.web.api.NavigationContext;
import org.nuxeo.ecm.platform.ui.web.api.UserAction;
import org.nuxeo.ecm.platform.ui.web.api.WebActions;
import org.nuxeo.ecm.platform.ui.web.model.SelectDataModel;
import org.nuxeo.ecm.platform.ui.web.model.impl.SelectDataModelImpl;
import org.nuxeo.ecm.platform.ui.web.model.impl.SelectDataModelRowEvent;
import org.nuxeo.ecm.platform.ui.web.util.BaseURL;
import org.nuxeo.ecm.platform.ui.web.util.ComponentUtils;
import org.nuxeo.ecm.platform.url.api.DocumentLocation;
import org.nuxeo.ecm.platform.url.api.DocumentView;
import org.nuxeo.ecm.platform.url.codec.DocumentFileCodec;
import org.nuxeo.ecm.platform.util.RepositoryLocation;
import org.nuxeo.ecm.webapp.action.DeleteActions;
import org.nuxeo.ecm.webapp.base.InputController;
import org.nuxeo.ecm.webapp.documentsLists.DocumentsListsManager;
import org.nuxeo.ecm.webapp.helpers.EventNames;
import org.nuxeo.ecm.webapp.pagination.ResultsProvidersCache;
import org.nuxeo.runtime.api.Framework;

/**
 * @author <a href="mailto:rcaraghin@nuxeo.com">Razvan Caraghin</a>
 *
 */
@Name("documentActions")
@Scope(CONVERSATION)
@Transactional
public class DocumentActionsBean extends InputController implements
        DocumentActions, Serializable {

    private static final long serialVersionUID = -2069669959016643607L;

    private static final Log log = LogFactory.getLog(DocumentActionsBean.class);

    protected static final long BIG_FILE_SIZE_LIMIT = 1024 * 1024 * 5;

    @In(create = true)
    protected transient NavigationContext navigationContext;

    @In(create = true)
    protected transient ResultsProvidersCache resultsProvidersCache;

    @RequestParameter
    protected String fileFieldFullName;

    @RequestParameter
    protected String filenameFieldFullName;

    @RequestParameter
    protected String filename;

    @In(create = true, required = false)
    protected transient CoreSession documentManager;

    @In(required = false, create = true)
    protected transient DocumentsListsManager documentsListsManager;

    @In(create = true)
    protected transient DeleteActions deleteActions;

    @In(create = true)
    protected transient WebActions webActions;

    protected String comment;

<<<<<<< HEAD
    protected MimetypeRegistry getMimetypeService() {
        if (mimetypeService == null) {
            try {
                mimetypeService = Framework.getService(MimetypeRegistry.class);
            } catch (Exception e) {
                log.error("Unable to get mimetype service : " + e.getMessage());
            }
        }
        return mimetypeService;
    }

    //@Create
=======
    // @Create
>>>>>>> 4058e673
    public void initialize() {
        log.debug("Initializing...");
    }

    @Destroy
    @Remove
    @PermitAll
    public void destroy() {
        log.debug("Removing SEAM action listener...");
    }

    @PrePassivate
    public void saveState() {
        log.debug("PrePassivate");
    }

    @PostActivate
    public void readState() {
        log.debug("PostActivate");
    }

    public Type getCurrentType() {
        DocumentModel doc = navigationContext.getCurrentDocument();
        if (doc == null) {
            return null;
        }
        return typeManager.getType(doc.getType());
    }

    public Type getChangeableDocumentType() {
        DocumentModel changeableDocument = navigationContext.getChangeableDocument();
        if (changeableDocument == null) {
            // should we really do this ???
            navigationContext.setChangeableDocument(navigationContext.getCurrentDocument());
            changeableDocument = navigationContext.getChangeableDocument();
        }
        if (changeableDocument == null) {
            return null;
        }
        return typeManager.getType(changeableDocument.getType());
    }

    /**
     * Returns the edit view of a document.
     */
    public String editDocument() throws ClientException {
        navigationContext.setChangeableDocument(navigationContext.getCurrentDocument());
        return navigationContext.navigateToDocument(
                navigationContext.getCurrentDocument(), "edit");
    }

    public String getFileName(DocumentModel doc) throws ClientException {
        try {
            String name = null;
            if (filename != null && !"".equals(filename)) {
                name = filename;
            } else {
                // try to fetch it from given field
                if (filenameFieldFullName != null) {
                    String[] s = filenameFieldFullName.split(":");
                    try {
                        name = (String) doc.getProperty(s[0], s[1]);
                    } catch (ArrayIndexOutOfBoundsException err) {
                        // ignore, filename is not really set
                    }
                }
                // try to fetch it from title
                if (name == null || "".equals(name)) {
                    name = (String) doc.getProperty("dublincore", "title");
                }
            }
            return name;

        } catch (Throwable t) {
            throw ClientException.wrap(t);
        }
    }

    public String download() throws ClientException {
        try {
            if (fileFieldFullName == null) {
                return null;
            }

            String[] s = fileFieldFullName.split(":");
            Blob blob = (Blob) currentDocument.getProperty(s[0], s[1]);
            String filename = getFileName(currentDocument);
            FacesContext context = FacesContext.getCurrentInstance();
            return ComponentUtils.download(context, blob, filename);
        } catch (Throwable t) {
            throw ClientException.wrap(t);
        }
    }

    public void download(DocumentView docView) throws ClientException {
        if (docView != null) {
            DocumentLocation docLoc = docView.getDocumentLocation();
            // fix for NXP-1799
            if (documentManager == null) {
                RepositoryLocation loc = new RepositoryLocation(
                        docLoc.getServerLocationName());
                navigationContext.setCurrentServerLocation(loc);
                documentManager = navigationContext.getOrCreateDocumentManager();
            }
            DocumentModel doc = documentManager.getDocument(docLoc.getDocRef());
            if (doc != null) {
                // get properties from document view
                Blob blob = DocumentFileCodec.getBlob(doc, docView);
                String filename = DocumentFileCodec.getFilename(doc, docView);
                // download
                FacesContext context = FacesContext.getCurrentInstance();
                if (blob.getLength() > BIG_FILE_SIZE_LIMIT) {
                    HttpServletResponse response = (HttpServletResponse) context.getExternalContext().getResponse();
                    HttpServletRequest request = (HttpServletRequest) context.getExternalContext().getRequest();

                    String bigDownloadURL = BaseURL.getBaseURL(request);
                    bigDownloadURL += "nxbigfile" + "/";
                    bigDownloadURL += doc.getRepositoryName() + "/";
                    bigDownloadURL += doc.getRef().toString() + "/";
                    bigDownloadURL += docView.getParameter(
                            DocumentFileCodec.FILE_PROPERTY_PATH_KEY) + "/";
                    bigDownloadURL += docView.getParameter(
                            DocumentFileCodec.FILENAME_KEY);
                    try {
                        response.sendRedirect(bigDownloadURL);
                    } catch (IOException e) {
                        log.error(
                                "Error while redirecting for big file downloader",
                                e);
                    }
                } else {
                    ComponentUtils.download(context, blob, filename);
                }
            }
        }
    }

    // XXX AT: broken right now
    public String downloadFromList() throws ClientException {
        try {
            // DocumentModel docMod = getDataTableModel().getSelectedDocModel();
            DocumentModel docMod = null;
            if (docMod == null || fileFieldFullName == null) {
                return null;
            }

            String[] s = fileFieldFullName.split(":");
            Blob blob = (Blob) docMod.getProperty(s[0], s[1]);
            if (blob == null) {
                log.error("No bytes available for the file");
                return null;
            }

            String filename = getFileName(currentDocument);
            if (filename == null || "".equals(filename)) {
                filename = "file";
            }

            FacesContext context = FacesContext.getCurrentInstance();
            HttpServletResponse response = (HttpServletResponse) context.getExternalContext().getResponse();

            response.setHeader("Content-Disposition", "attachment; filename=\""
                    + filename + "\";");
            log.debug("Downloading with mime/type : " + blob.getMimeType());
            response.setContentType(blob.getMimeType());
            // response.setCharacterEncoding(blob.getEncoding());
            response.getOutputStream().write(blob.getByteArray());
            response.flushBuffer();
            context.responseComplete();
            return null;
        } catch (Throwable t) {
            throw ClientException.wrap(t);
        }
    }

    /**
     * Updates document considering that current document model holds edited
     * values.
     * <p>
     * Method called from page action.
     *
     * @deprecated should update changeableDocument and use updateDocument
     */
    @Deprecated
    public String updateCurrentDocument() throws ClientException {
        try {
            currentDocument = documentManager.saveDocument(currentDocument);
            throwUpdateComments(currentDocument);
            documentManager.save();
            // not navigationContext.saveCurrentDocument();

            facesMessages.add(FacesMessage.SEVERITY_INFO,
                    resourcesAccessor.getMessages().get("document_modified"),
                    resourcesAccessor.getMessages().get(
                            currentDocument.getType()));
            eventManager.raiseEventsOnDocumentChange(currentDocument);
            return navigationContext.navigateToDocument(currentDocument,
                    "after-edit");
        } catch (Throwable t) {
            throw ClientException.wrap(t);
        }
    }

    /**
     * Saves changes hold by the changeableDocument document model.
     */
    public String updateDocument() throws ClientException {
        try {
            DocumentModel changeableDocument = navigationContext.getChangeableDocument();
            changeableDocument = documentManager.saveDocument(changeableDocument);
            throwUpdateComments(changeableDocument);
            documentManager.save();
            facesMessages.add(FacesMessage.SEVERITY_INFO,
                    resourcesAccessor.getMessages().get("document_modified"),
                    resourcesAccessor.getMessages().get(
                            changeableDocument.getType()));
            eventManager.raiseEventsOnDocumentChange(changeableDocument);
            return navigationContext.navigateToDocument(changeableDocument,
                    "after-edit");
        } catch (Throwable t) {
            throw ClientException.wrap(t);
        }
    }

<<<<<<< HEAD
    private void setDocumentIconPath(DocumentModel docModel) {
        // Set the document icon according to the uploaded file if document
        // schema holds given values.
        // FIXME: Surely not the better way to do this here
        // XXX AT: jsf components should take care of this, or event
        // listeners should make the necessary updates + this would need to
        // be done again after each edition
        Type currentType = getChangeableDocumentType();
        Object file = docModel.getProperty("file", "content");
        if (file != null && file instanceof Blob) {
            Blob blob = (Blob) file;
            MimetypeEntry mimeEntry = getMimetypeService().getMimetypeEntryByMimeType(
                    blob.getMimeType());
            String iconPath = "";
            if (mimeEntry != null) {
                if (mimeEntry.getIconPath() != null) {
                    // FIXME: above Context should find it
                    iconPath = "/icons/" + mimeEntry.getIconPath();
                } else {
                    iconPath = currentType.getIcon();
                }
            } else {
                iconPath = currentType.getIcon();
            }
            docModel.setProperty("common", "icon", iconPath);
        } else {
            docModel.setProperty("common", "icon", currentType.getIcon());
        }
    }

=======
>>>>>>> 4058e673
    /**
     * Saves changes in current version and then create a new current one.
     */
    public String updateDocumentAsNewVersion() throws ClientException {
        try {
            DocumentModel changeableDocument = navigationContext.getChangeableDocument();
            changeableDocument = documentManager.saveDocumentAsNewVersion(changeableDocument);

            facesMessages.add(FacesMessage.SEVERITY_INFO,
                    resourcesAccessor.getMessages().get("new_version_created"));
            // then follow the standard pageflow for edited documents
            // return result;

            eventManager.raiseEventsOnDocumentChange(changeableDocument);
            return navigationContext.navigateToDocument(changeableDocument,
                    "after-edit");
        } catch (Throwable t) {
            throw ClientException.wrap(t);
        }
    }

    /**
     * Returns the create view of a document type.
     */
    public String createDocument() throws ClientException {
        Type docType = typesTool.getSelectedType();
        return createDocument(docType.getId());
    }

    /**
     * Returns the create view of given document type.
     */
    public String createDocument(String typeName) throws ClientException {
        Type docType = typeManager.getType(typeName);
        // we cannot use typesTool as intermediary since the DataModel callback
        // will alter whatever type we set
        typesTool.setSelectedType(docType);
        try {
            Map<String, Object> context = new HashMap<String, Object>();
            context.put(CoreEventConstants.PARENT_PATH,
                    navigationContext.getCurrentDocument().getPathAsString());
            DocumentModel changeableDocument = documentManager.createDocumentModel(
                    typeName, context);
            navigationContext.setChangeableDocument(changeableDocument);
            return navigationContext.getActionResult(changeableDocument,
                    UserAction.CREATE);
        } catch (Throwable t) {
            throw ClientException.wrap(t);
        }
    }

    /**
     * Badly named method that actually creates a document.
     */
    public String saveDocument() throws ClientException {
        DocumentModel changeableDocument = navigationContext.getChangeableDocument();
        return saveDocument(changeableDocument);
    }

    public String saveDocument(DocumentModel newDocument)
            throws ClientException {
        try {
            String parentPath;
            if (currentDocument == null) {
                // creating item at the root
                parentPath = documentManager.getRootDocument().getPathAsString();
            } else {
                parentPath = navigationContext.getCurrentDocument().getPathAsString();
            }

            String title = (String) newDocument.getProperty("dublincore",
                    "title");
            if (title == null) {
                title = "";
            }
            String name = IdUtils.generateId(title);
            // set parent path and name for document model
            newDocument.setPathInfo(parentPath, name);

            newDocument = documentManager.createDocument(newDocument);
            documentManager.save();

            logDocumentWithTitle("Created the document: ", newDocument);
            facesMessages.add(FacesMessage.SEVERITY_INFO,
                    resourcesAccessor.getMessages().get("document_saved"),
                    resourcesAccessor.getMessages().get(newDocument.getType()));

            Events.instance().raiseEvent(EventNames.DOCUMENT_CHILDREN_CHANGED,
                    currentDocument);
            return navigationContext.navigateToDocument(newDocument,
                    "after-create");
        } catch (Throwable t) {
            throw ClientException.wrap(t);
        }
    }

    // SelectModel to use in interface
    // GR: for now the factory contexts don't play well with
    // resultsProviderCache
    // SelectDataModel building should be cheap anyway
    // @Factory(value = "documentActions_childrenSelectModel", scope = EVENT)

    @Factory(value = "currentChildrenSelectModel", scope = EVENT)
    public SelectDataModel getChildrenSelectModel() throws ClientException {
        // XXX : this proves that this method is called too many times
        // log.debug("Getter children select model");
        DocumentModelList documents = navigationContext.getCurrentDocumentChildrenPage();
        List<DocumentModel> selectedDocuments = documentsListsManager.getWorkingList(
                DocumentsListsManager.CURRENT_DOCUMENT_SELECTION);
        SelectDataModel model = new SelectDataModelImpl(CHILDREN_DOCUMENT_LIST,
                documents, selectedDocuments);
        model.addSelectModelListener(this);
        // XXX AT: see if cache is useful
        // cacheUpdateNotifier.addCacheListener(model);
        return model;
    }

    // SelectModel to use in interface
    // GR: for now the factory contexts don't play well with
    // resultsProviderCache
    // SelectDataModel building should be cheap anyway
    // @Factory(value = "documentActions_childrenSelectModel", scope = EVENT)
    public SelectDataModel getSectionChildrenSelectModel()
            throws ClientException {
        // XXX : this proves that this method is called too many times
        // log.debug("Getter children select model");
        DocumentModelList documents = navigationContext.getCurrentDocumentChildrenPage();
        List<DocumentModel> selectedDocuments = documentsListsManager.getWorkingList(DocumentsListsManager.CURRENT_DOCUMENT_SECTION_SELECTION);
        SelectDataModel model = new SelectDataModelImpl(CHILDREN_DOCUMENT_LIST,
                documents, selectedDocuments);
        model.addSelectModelListener(this);
        // XXX AT: see if cache is useful
        // cacheUpdateNotifier.addCacheListener(model);
        return model;
    }

    // SelectModelListener interface

    public void processSelectRowEvent(SelectDataModelRowEvent event) {
        // could use source to get to the SelectModel and retrieve its name, but
        // useless here as only one table is involved.
        // SelectModelRow row = event.getRow();
        Boolean selection = event.getSelected();
        DocumentModel data = (DocumentModel) event.getRowData();
        if (selection) {
            documentsListsManager.addToWorkingList(
                    DocumentsListsManager.CURRENT_DOCUMENT_SELECTION, data);
        } else {
            documentsListsManager.removeFromWorkingList(
                    DocumentsListsManager.CURRENT_DOCUMENT_SELECTION, data);
        }
    }

    private String handleError(String errorMessage) {
        log.error(errorMessage);
        return "ERROR: " + errorMessage;
    }

    /**
     * Handle row selection event after having ensured that the
     * navigation context stills points to currentDocumentRef to protect against
     * browsers' back button errors
     *
     * @throws ClientException if currentDocRef is not a valid document
     */
    @WebRemote
    public String checkCurrentDocAndProcessSelectRow(String docRef, String providerName,
            String listName, Boolean selection, String currentDocRef) throws ClientException {
        DocumentRef currentDocumentRef = new IdRef(currentDocRef);
        if (!currentDocumentRef.equals(navigationContext.getCurrentDocument().getRef())) {
            navigationContext.navigateToRef(currentDocumentRef);
        }
        return processSelectRow(docRef, providerName, listName, selection);
    }

    @WebRemote
    public String processSelectRow(String docRef, String providerName,
            String listName, Boolean selection) {
        PagedDocumentsProvider provider;
        try {
            provider = resultsProvidersCache.get(providerName);
        } catch (ClientException e) {
            return handleError(e.getMessage());
        }
        DocumentModel doc = null;
        for (DocumentModel pagedDoc : provider.getCurrentPage()) {
            if (pagedDoc.getRef().toString().equals(docRef)) {
                doc = pagedDoc;
                break;
            }
        }
        if (doc == null) {
            return handleError(String.format(
                    "could not find doc '%s' in the current page of provider '%s'",
                    docRef, providerName));
        }
        String lName = (listName == null) ? DocumentsListsManager.CURRENT_DOCUMENT_SELECTION
                : listName;
        if (selection) {
            documentsListsManager.addToWorkingList(lName, doc);
        } else {
            documentsListsManager.removeFromWorkingList(lName, doc);
        }
        return computeSelectionActions(lName);
    }

    /**
     * Handle complete table selection event after having ensured that the
     * navigation context stills points to currentDocumentRef to protect against
     * browsers' back button errors
     *
     * @throws ClientException if currentDocRef is not a valid document
     */
    @WebRemote
    public String checkCurrentDocAndProcessSelectPage(String providerName, String listName,
            Boolean selection, String currentDocRef) throws ClientException {
        DocumentRef currentDocumentRef = new IdRef(currentDocRef);
        if (!currentDocumentRef.equals(navigationContext.getCurrentDocument().getRef())) {
            navigationContext.navigateToRef(currentDocumentRef);
        }
        return processSelectPage(providerName, listName, selection);
    }

    @WebRemote
    public String processSelectPage(String providerName, String listName,
            Boolean selection) {
        PagedDocumentsProvider provider;
        try {
            provider = resultsProvidersCache.get(providerName);
        } catch (ClientException e) {
            return handleError(e.getMessage());
        }
        DocumentModelList documents = provider.getCurrentPage();
        String lName = (listName == null) ? DocumentsListsManager.CURRENT_DOCUMENT_SELECTION
                : listName;
        if (selection) {
            documentsListsManager.addToWorkingList(lName, documents);
        } else {
            documentsListsManager.removeFromWorkingList(lName, documents);
        }
        return computeSelectionActions(lName);
    }

    private String computeSelectionActions(String listName) {
        List<Action> availableActions = webActions.getUnfiltredActionsList(listName
                + "_LIST");
        List<String> availableActionIds = new ArrayList<String>();
        for (Action a : availableActions) {
            if (a.getAvailable()) {
                availableActionIds.add(a.getId());
            }
        }
        String res = "";
        if (!availableActionIds.isEmpty()) {
            res = StringUtils.join(availableActionIds.toArray(), "|");
        }
        return res;
    }

    public boolean getWriteRight() throws ClientException {
        // TODO: WRITE is a highlevel compound permission (i.e. more like a user
        // profile), public methods of the Nuxeo framework should only check
        // atomic / specific permissions such as WRITE_PROPERTIES, REMOVE,
        // ADD_CHILDREN depending on the action to execute instead
        return documentManager.hasPermission(
                navigationContext.getCurrentDocument().getRef(),
                SecurityConstants.WRITE);
    }

    // Send the comment of the update to the Core
    private void throwUpdateComments(DocumentModel changeableDocument) {
        if (comment != null && !"".equals(comment)) {
            changeableDocument.getContextData().put("comment", comment);
        }
    }

    public String getComment() {
        return "";
    }

    public void setComment(String comment) {
        this.comment = comment;
    }

    public boolean getCanUnpublish() throws ClientException {
        List<DocumentModel> docList = documentsListsManager.getWorkingList(DocumentsListsManager.CURRENT_DOCUMENT_SECTION_SELECTION);

        if (!(docList == null || docList.isEmpty())
                && deleteActions.checkDeletePermOnParents(docList)) {

            for (DocumentModel document : docList) {
                if (document.getType().equals("SectionRoot")
                        || document.getType().equals("Section")) {
                    return false;
                }
            }
            return true;
        }
        return false;
    }

}<|MERGE_RESOLUTION|>--- conflicted
+++ resolved
@@ -44,10 +44,10 @@
 import org.jboss.seam.annotations.Factory;
 import org.jboss.seam.annotations.In;
 import org.jboss.seam.annotations.Name;
-import org.jboss.seam.annotations.web.RequestParameter;
 import org.jboss.seam.annotations.Scope;
 import org.jboss.seam.annotations.Transactional;
 import org.jboss.seam.annotations.remoting.WebRemote;
+import org.jboss.seam.annotations.web.RequestParameter;
 import org.jboss.seam.core.Events;
 import org.nuxeo.common.utils.IdUtils;
 import org.nuxeo.common.utils.StringUtils;
@@ -62,8 +62,6 @@
 import org.nuxeo.ecm.core.api.event.CoreEventConstants;
 import org.nuxeo.ecm.core.api.security.SecurityConstants;
 import org.nuxeo.ecm.platform.actions.Action;
-import org.nuxeo.ecm.platform.mimetype.interfaces.MimetypeEntry;
-import org.nuxeo.ecm.platform.mimetype.interfaces.MimetypeRegistry;
 import org.nuxeo.ecm.platform.types.Type;
 import org.nuxeo.ecm.platform.ui.web.api.NavigationContext;
 import org.nuxeo.ecm.platform.ui.web.api.UserAction;
@@ -82,7 +80,6 @@
 import org.nuxeo.ecm.webapp.documentsLists.DocumentsListsManager;
 import org.nuxeo.ecm.webapp.helpers.EventNames;
 import org.nuxeo.ecm.webapp.pagination.ResultsProvidersCache;
-import org.nuxeo.runtime.api.Framework;
 
 /**
  * @author <a href="mailto:rcaraghin@nuxeo.com">Razvan Caraghin</a>
@@ -129,22 +126,7 @@
 
     protected String comment;
 
-<<<<<<< HEAD
-    protected MimetypeRegistry getMimetypeService() {
-        if (mimetypeService == null) {
-            try {
-                mimetypeService = Framework.getService(MimetypeRegistry.class);
-            } catch (Exception e) {
-                log.error("Unable to get mimetype service : " + e.getMessage());
-            }
-        }
-        return mimetypeService;
-    }
-
     //@Create
-=======
-    // @Create
->>>>>>> 4058e673
     public void initialize() {
         log.debug("Initializing...");
     }
@@ -369,39 +351,7 @@
         }
     }
 
-<<<<<<< HEAD
-    private void setDocumentIconPath(DocumentModel docModel) {
-        // Set the document icon according to the uploaded file if document
-        // schema holds given values.
-        // FIXME: Surely not the better way to do this here
-        // XXX AT: jsf components should take care of this, or event
-        // listeners should make the necessary updates + this would need to
-        // be done again after each edition
-        Type currentType = getChangeableDocumentType();
-        Object file = docModel.getProperty("file", "content");
-        if (file != null && file instanceof Blob) {
-            Blob blob = (Blob) file;
-            MimetypeEntry mimeEntry = getMimetypeService().getMimetypeEntryByMimeType(
-                    blob.getMimeType());
-            String iconPath = "";
-            if (mimeEntry != null) {
-                if (mimeEntry.getIconPath() != null) {
-                    // FIXME: above Context should find it
-                    iconPath = "/icons/" + mimeEntry.getIconPath();
-                } else {
-                    iconPath = currentType.getIcon();
-                }
-            } else {
-                iconPath = currentType.getIcon();
-            }
-            docModel.setProperty("common", "icon", iconPath);
-        } else {
-            docModel.setProperty("common", "icon", currentType.getIcon());
-        }
-    }
-
-=======
->>>>>>> 4058e673
+
     /**
      * Saves changes in current version and then create a new current one.
      */
