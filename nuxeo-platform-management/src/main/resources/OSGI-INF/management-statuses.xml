<?xml version="1.0"?>
<component name="org.nuxeo.ecm.platform.management.statuses">

  <implementation
    class="org.nuxeo.ecm.platform.management.statuses.StatusManagementComponent" />

  <service>
    <provide interface="org.nuxeo.ecm.platform.management.statuses.ProbeScheduler" />
    <provide interface="org.nuxeo.ecm.platform.management.statuses.ProbeRunner" />
    <provide interface="org.nuxeo.ecm.platform.management.statuses.AdministrativeStatus"/>
  </service>

  <require>org.nuxeo.runtime.management.ResourcePublisher</require>

  <extension-point name="probes">
    <object class="org.nuxeo.ecm.platform.management.probes.ProbeDescriptor" />
  </extension-point>

  <extension 
  	target="org.nuxeo.ecm.platform.scheduler.core.service.SchedulerRegistryService"
  	point="schedule">
  	<schedule id="probeSchedule">
          <username>ProbeScheduler</username>
          <password></password>
          <eventId>probeSchedule</eventId>
          <eventCategory>default</eventCategory>
          <cronExpression>0 0/5 * * * ?</cronExpression>
     </schedule>
  </extension>

  <extension target="org.nuxeo.ecm.core.event.EventServiceComponent" point="listener">
    <listener name="probeListener" async="false" postCommit="false" class="org.nuxeo.ecm.platform.management.probes.ProbeScheduleListener">
		<event>probeSchedule</event>
    </listener>
  </extension>
  
<<<<<<< HEAD
=======
  <extension target="org.nuxeo.ecm.core.schema.TypeService" point="schema">
    <schema name="status" src="schemas/status.xsd" />
  </extension>
  
  <extension target="org.nuxeo.ecm.core.schema.TypeService" point="doctype">
    <doctype name="AdministrativeStatus" extends="Document">
      <schema name="dublincore" />
      <schema name="status" />
    </doctype>
  </extension>

>>>>>>> ec1eb380
  <extension
    target="org.nuxeo.ecm.platform.management.probes.ProbeComponent"
    point="probes">
    <usecase name="repository"
      class="org.nuxeo.ecm.platform.management.probes.impl.RepositoryProbe"
      serviceClass="org.nuxeo.ecm.core.api.repository.RepositoryManager"/>
    <usecase name="repositoryTest"
      class="org.nuxeo.ecm.platform.management.probes.impl.RepositoryTestProbe"
      serviceClass="org.nuxeo.ecm.core.api.repository.RepositoryManager"/>
    <usecase name="administrativeStatus"
      class="org.nuxeo.ecm.platform.management.probes.impl.AdministrativeStatusProbe"
      serviceClass="org.nuxeo.ecm.core.api.repository.RepositoryManager"/>
  </extension>
      
  <extension target="org.nuxeo.ecm.core.schema.TypeService" point="schema">
    <schema name="status" src="schemas/status.xsd" />
  </extension>
  
   <extension target="org.nuxeo.ecm.core.schema.TypeService" point="doctype">
   
  <doctype name="AdministrativeStatusContainer" extends="Folder">
    <facet name="HiddenInNavigation" />
   </doctype>
  
  <doctype name="AdministrativeStatus" extends="Document">
      <schema name="status" />
    </doctype>
  </extension>

</component><|MERGE_RESOLUTION|>--- conflicted
+++ resolved
@@ -2,8 +2,10 @@
 <component name="org.nuxeo.ecm.platform.management.statuses">
 
   <implementation
-    class="org.nuxeo.ecm.platform.management.statuses.StatusManagementComponent" />
+    class="org.nuxeo.ecm.platform.management.statuses.StatusesManagementComponent" />
 
+  <require>org.nuxeo.ecm.core.repository.RepositoryService</require>
+  
   <service>
     <provide interface="org.nuxeo.ecm.platform.management.statuses.ProbeScheduler" />
     <provide interface="org.nuxeo.ecm.platform.management.statuses.ProbeRunner" />
@@ -13,7 +15,7 @@
   <require>org.nuxeo.runtime.management.ResourcePublisher</require>
 
   <extension-point name="probes">
-    <object class="org.nuxeo.ecm.platform.management.probes.ProbeDescriptor" />
+    <object class="org.nuxeo.ecm.platform.management.statuses.ProbeDescriptor" />
   </extension-point>
 
   <extension 
@@ -29,13 +31,11 @@
   </extension>
 
   <extension target="org.nuxeo.ecm.core.event.EventServiceComponent" point="listener">
-    <listener name="probeListener" async="false" postCommit="false" class="org.nuxeo.ecm.platform.management.probes.ProbeScheduleListener">
+    <listener name="probeListener" async="false" postCommit="false" class="org.nuxeo.ecm.platform.management.statuses.ProbeScheduleListener">
 		<event>probeSchedule</event>
     </listener>
   </extension>
   
-<<<<<<< HEAD
-=======
   <extension target="org.nuxeo.ecm.core.schema.TypeService" point="schema">
     <schema name="status" src="schemas/status.xsd" />
   </extension>
@@ -47,34 +47,19 @@
     </doctype>
   </extension>
 
->>>>>>> ec1eb380
   <extension
-    target="org.nuxeo.ecm.platform.management.probes.ProbeComponent"
+    target="org.nuxeo.ecm.platform.management.statuses"
     point="probes">
     <usecase name="repository"
-      class="org.nuxeo.ecm.platform.management.probes.impl.RepositoryProbe"
+      class="org.nuxeo.ecm.platform.management.statuses.probes.RepositoryProbe"
       serviceClass="org.nuxeo.ecm.core.api.repository.RepositoryManager"/>
     <usecase name="repositoryTest"
-      class="org.nuxeo.ecm.platform.management.probes.impl.RepositoryTestProbe"
+      class="org.nuxeo.ecm.platform.management.statuses.probes.RepositoryTestProbe"
       serviceClass="org.nuxeo.ecm.core.api.repository.RepositoryManager"/>
     <usecase name="administrativeStatus"
-      class="org.nuxeo.ecm.platform.management.probes.impl.AdministrativeStatusProbe"
+      class="org.nuxeo.ecm.platform.management.statuses.probes.AdministrativeStatusProbe"
       serviceClass="org.nuxeo.ecm.core.api.repository.RepositoryManager"/>
   </extension>
       
-  <extension target="org.nuxeo.ecm.core.schema.TypeService" point="schema">
-    <schema name="status" src="schemas/status.xsd" />
-  </extension>
-  
-   <extension target="org.nuxeo.ecm.core.schema.TypeService" point="doctype">
-   
-  <doctype name="AdministrativeStatusContainer" extends="Folder">
-    <facet name="HiddenInNavigation" />
-   </doctype>
-  
-  <doctype name="AdministrativeStatus" extends="Document">
-      <schema name="status" />
-    </doctype>
-  </extension>
 
 </component>