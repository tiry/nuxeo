/*
 * (C) Copyright 2007 Nuxeo SAS (http://nuxeo.com/) and contributors.
 *
 * All rights reserved. This program and the accompanying materials
 * are made available under the terms of the GNU Lesser General Public License
 * (LGPL) version 2.1 which accompanies this distribution, and is available at
 * http://www.gnu.org/licenses/lgpl.html
 *
 * This library is distributed in the hope that it will be useful,
 * but WITHOUT ANY WARRANTY; without even the implied warranty of
 * MERCHANTABILITY or FITNESS FOR A PARTICULAR PURPOSE. See the GNU
 * Lesser General Public License for more details.
 *
 * Contributors:
 *     Nuxeo - initial API and implementation
 *
 * $Id: CompassBackend.java 29926 2008-02-06 18:56:29Z tdelprat $
 */

package org.nuxeo.ecm.core.search.backend.compass;

import java.io.ByteArrayInputStream;
import java.io.IOException;
import java.io.ObjectInputStream;
import java.io.Serializable;
import java.util.ArrayList;
import java.util.Arrays;
import java.util.Collections;
import java.util.HashMap;
import java.util.LinkedList;
import java.util.List;
import java.util.Map;
import java.util.concurrent.ConcurrentHashMap;
import java.util.concurrent.locks.Lock;
import java.util.concurrent.locks.ReentrantLock;

import org.apache.commons.logging.Log;
import org.apache.commons.logging.LogFactory;
import org.apache.lucene.index.Term;
import org.apache.lucene.search.TermQuery;
import org.compass.core.Compass;
import org.compass.core.CompassDetachedHits;
import org.compass.core.CompassException;
import org.compass.core.CompassHits;
import org.compass.core.CompassQuery;
import org.compass.core.CompassSession;
import org.compass.core.CompassTransaction;
import org.compass.core.Property;
import org.compass.core.Resource;
import org.compass.core.config.CompassConfiguration;
import org.compass.core.engine.SearchEngineQueryParseException;
import org.compass.core.lucene.util.LuceneHelper;
import org.nuxeo.ecm.core.api.DocumentRef;
import org.nuxeo.ecm.core.api.IdRef;
import org.nuxeo.ecm.core.api.PathRef;
import org.nuxeo.ecm.core.api.security.ACP;
import org.nuxeo.ecm.core.query.sql.model.SQLQuery;
import org.nuxeo.ecm.core.search.NXSearch;
import org.nuxeo.ecm.core.search.api.backend.impl.AbstractSearchEngineBackend;
import org.nuxeo.ecm.core.search.api.backend.indexing.resources.ResolvedData;
import org.nuxeo.ecm.core.search.api.backend.indexing.resources.ResolvedResource;
import org.nuxeo.ecm.core.search.api.backend.indexing.resources.ResolvedResources;
import org.nuxeo.ecm.core.search.api.backend.indexing.resources.factory.BuiltinDocumentFields;
import org.nuxeo.ecm.core.search.api.backend.security.SecurityFiltering;
import org.nuxeo.ecm.core.search.api.client.IndexingException;
import org.nuxeo.ecm.core.search.api.client.SearchException;
import org.nuxeo.ecm.core.search.api.client.indexing.nxcore.IndexingThread;
import org.nuxeo.ecm.core.search.api.client.indexing.session.SearchServiceSession;
import org.nuxeo.ecm.core.search.api.client.query.ComposedNXQuery;
import org.nuxeo.ecm.core.search.api.client.query.NativeQuery;
import org.nuxeo.ecm.core.search.api.client.query.NativeQueryString;
import org.nuxeo.ecm.core.search.api.client.query.QueryException;
import org.nuxeo.ecm.core.search.api.client.query.SearchPrincipal;
import org.nuxeo.ecm.core.search.api.client.search.results.ResultItem;
import org.nuxeo.ecm.core.search.api.client.search.results.ResultSet;
import org.nuxeo.ecm.core.search.api.client.search.results.impl.ResultItemImpl;
import org.nuxeo.ecm.core.search.api.client.search.results.impl.ResultSetImpl;
import org.nuxeo.ecm.core.search.api.indexing.resources.configuration.IndexableResourceConf;
import org.nuxeo.ecm.core.search.api.indexing.resources.configuration.IndexableResourceDataConf;
import org.nuxeo.ecm.core.search.api.indexing.resources.configuration.document.ResourceType;
import org.nuxeo.ecm.core.search.api.internals.SearchServiceInternals;
import org.nuxeo.ecm.core.search.backend.compass.connection.ConnectionConf;
import org.nuxeo.ecm.core.search.session.SearchServiceSessionImpl;
import org.nuxeo.ecm.core.search.transaction.Transactions;
import org.nuxeo.runtime.model.ComponentInstance;

/**
 * Compass search engine backend implementation.
 *
 * @author <a href="mailto:gr@nuxeo.com">Georges Racinet</a
 *
 */
public class CompassBackend extends AbstractSearchEngineBackend {

    private static final long serialVersionUID = -2101828120168725548L;

    private static final Log log = LogFactory.getLog(CompassBackend.class);

    private static final int BATCH_SIZE_MARGIN = 10;

    private static List<String> CACHED_BROWSE_PERMISSIONS;

    /*
     * TODO Temporary harcoded stuff that has to become dynamic
     */
    private static final String DEFAULT_ALIAS = "nxdoc";

    // TODO Relation specifics that shouldn't be harcoded
    private static final String RELATION_RESOURCE_TYPE = "relations";

    private static final String RELATION_ALIAS_PREFIX = "nxrel-";

    private static final String AGGREGATE_ID = "aggregate_id";

    private static final Object PT_CONNECTION = "connection";

    private static final Lock optimizerLock = new ReentrantLock();

    private static final int OPTIMIZER_SAVE_INTERVAL = 20;

    private static int optimize_try = 0;

    // Default compass session
    protected Compass compass;

    protected SearchServiceInternals searchService;

    protected ConnectionConf connectionConf;

    // @SuppressWarnings("unchecked")
    // protected final Map sessions = new ReferenceMap();
    protected final Map<String, CompassBackendSession> sessions = new ConcurrentHashMap<String, CompassBackendSession>();

    // :XXX: move this to Nuxeo runtime to be sure it's loaded before any
    // modules that may initialze Lucene before this one. Though, we need to
    // think how to define such facillity there.
    static {
        // Override the default Lucene SegmentReader as requested by Compass
        System.setProperty("org.apache.lucene.SegmentReader.class",
                "org.apache.lucene.index.CompassSegmentReader");
    }

    /*
     * Should probably be done by base class, but NXSearch cannot be
     * instantiated from there because it's with API
     */
    public CompassBackend() {
        initSearchService();
    }

    public CompassBackend(String name) {
        super(name);
        initSearchService();
    }

    public CompassBackend(String name, String configurationFileName) {
        super(name, configurationFileName);
        initSearchService();
    }

    public void initSearchService() {
        searchService = (SearchServiceInternals) NXSearch.getSearchService();
    }

    /**
     * Builds the shared thread-safe compass object using the standard
     * configuration file compass.cfg.xml.
     *
     * @return shared thread-safe compass object
     */
    protected Compass getCompass() {
        if (compass == null) {
            compass = createCompass();
        }

        return compass;
    }

    /**
     * The main Resource builder, called by index(). Can use a given builder to
     * add properties or start with a fresh one which as the effect to make a
     * separate resource.
     *
     * @param session
     * @param builder
     * @param iResource
     * @param commonData
     * @param joinIdName
     * @param joinIdValue
     * @param acp ACP of the indexed document
     * @return
     * @throws CompassException
     * @throws IndexingException
     */
    protected static Resource buildResource(CompassSession session,
            ResourceBuilder builder, ResolvedResource iResource,
            List<ResolvedData> commonData, String joinIdName,
            String joinIdValue, ACP acp) throws IndexingException {

        if (builder == null) {
            builder = new ResourceBuilder(session, getAlias(iResource),
                    iResource.getId());
        }

        // Put join id property
        if (joinIdName != null) {
            // TODO handle potential conflict in naming:
            // investigate what the 'internal' flag in compass means
            builder.addProperty(joinIdName, joinIdValue, "keyword", true, true,
                    false, false, new HashMap<String, Serializable>(), null);
        }

        String prefix = "";
        // should become applicable to all resources
        IndexableResourceConf conf = iResource.getConfiguration();
        if (conf.getType().equals(ResourceType.SCHEMA)) {
            prefix = conf.getPrefix() + ':';
        }

        // Data properties
        for (ResolvedData iData : iResource.getIndexableData()) {
            builder.addProperty(prefix + iData.getName(), iData);
        }
        // Common Data
        for (ResolvedData iData : commonData) {
            builder.addProperty(iData);
        }
        if (acp != null) {
            // index
            try {
                builder.addSecurityProperty(
                        BuiltinDocumentFields.FIELD_ACP_INDEXED,
                        getBrowsePermissions(), acp);
            } catch (Exception e) {
                throw new IndexingException("error building indexable ACP: "
                        + e.getMessage(), e);
            }
            // store
            builder.addProperty(BuiltinDocumentFields.FIELD_ACP_STORED, acp,
                    null, false, true, false, false,
                    new HashMap<String, Serializable>(), null);
        }
        return builder.toResource();
    }

    /**
     * TODO change this to an extension point. For example we can't even use
     * constants her since we don't want to introduce dependencies to, e.g,
     * nuxeo-platform-relations-search
     *
     * @param resource
     * @return
     */
    public static String getAlias(ResolvedResource resource) {
        IndexableResourceConf conf = resource.getConfiguration();
        String type = conf.getType();
        if (ResourceType.SCHEMA.equals(type)) {
            return DEFAULT_ALIAS;
        }
        String name = conf.getName();
        if (RELATION_RESOURCE_TYPE.equals(type)) {
            return RELATION_ALIAS_PREFIX + name;
        }
        return name;
    }

    protected void index(ResolvedResources resources,
            CompassBackendSession session, boolean userTxn)
            throws IndexingException {

        try {
            ResourceBuilder schemasBuilder = null;
            String aggId = resources.getId();
            List<ResolvedData> common = resources.getCommonIndexableData();
            List<ResolvedResource> iResources = resources.getIndexableResolvedResources();
            if (iResources != null) {
                for (ResolvedResource iResource : iResources) {
                    // XXX shouldn't be relying on this here => make this
                    // more generic conf side.
                    if (!iResource.getConfiguration().getType().equals(
                            ResourceType.SCHEMA)) {
                        session.add(buildResource(session.getCompassSession(),
                                null, iResource, common, AGGREGATE_ID, aggId,
                                resources.getACP()));
                    } else { // first time we add ACP and common
                        // resources
                        if (schemasBuilder == null) {
                            schemasBuilder = new ResourceBuilder(
                                    session.getCompassSession(), DEFAULT_ALIAS,
                                    aggId);
                            buildResource(session.getCompassSession(),
                                    schemasBuilder, iResource, common,
                                    AGGREGATE_ID, aggId, resources.getACP());
                        } else {
                            buildResource(session.getCompassSession(),
                                    schemasBuilder, iResource,
                                    Collections.EMPTY_LIST, AGGREGATE_ID,
                                    aggId, null);
                        }
                    }
                }
            }
            if (schemasBuilder != null) {
                session.add(schemasBuilder.toResource());
            }
            if (!userTxn || mustCommitNow(session.countWaitingResources())) {
                session.saveAndCommit(userTxn);
                if (userTxn) {
                    doOptimize();
                    markForRecycling();
                }
            }
        } catch (CompassException ce) {
            session.rollback();
            throw new IndexingException(ce);
        }
    }

    private void markForRecycling() {
        Thread thread = Thread.currentThread();
        if (thread instanceof IndexingThread) {
            IndexingThread idxThread = (IndexingThread) thread;
            idxThread.markForRecycle();
        }
    }

    /**
     * Creates Compass resources from Search Service's resources.
     * <p>
     * All schema resources get merged as a single Compass Resource and gets the
     * joining id as Compass id.
     * <p>
     * Each resource of a different kind gives rise to a Compass Resource, its
     * own id being used as Compass id.
     * <p>
     * It's quite possible that Compass could do a better join of handling joins
     * etc by its own concept of MultiResource.
     */
    public void index(ResolvedResources resources) throws IndexingException {

        boolean activeTxn = false;
        boolean userTxn;
        CompassBackendSession session;

        try {
            activeTxn = Transactions.isTransactionActiveOrMarkedRollback();
        } catch (Exception e) {
            throw new IndexingException(e);
        }

        if (isBoundToIndexingThread()) {

            // AYNCHRONOUS INDEXING
            userTxn = true;
            IndexingThread thread = (IndexingThread) Thread.currentThread();
            String sid = null;
            try {
                sid = thread.getSearchServiceSession().getSessionId();
            } catch (Exception e) {
                throw new IndexingException(e);
            }

            session = sessions.get(sid);

            if (session == null) {
                throw new IndexingException(
                        "CompassBackend session is null for thread "
                                + thread.toString());
            }

            try {
                if (!activeTxn) {
                    Transactions.getUserTransaction().begin();
                }
                session.begin(getCompass());
            } catch (Exception e) {
                throw new IndexingException(e);
            }
        } else {

            // CASE HERE FOR SYNCHRONOUS SEARCH
            userTxn = false;
            session = new CompassBackendSession();

            // XXX check if safe to share the same compass object. Maybe
            // checking if we could set 2 objects : one for the sync index and
            // the other one for the search queries.
            session.begin(getCompass());
        }

        try {
            index(resources, session, userTxn);
        } finally {
            // Nothing to do
        }
    }

    private void doOptimize() {
        if (optimizerLock.tryLock()) {
            try {
                optimize_try += 1;
                if ((optimize_try >= OPTIMIZER_SAVE_INTERVAL)
                        && (getCompass().getSearchEngineOptimizer().needOptimization())) {
                    optimize_try = 0;
                    log.debug("Running optimizer");
                    getCompass().getSearchEngineOptimizer().optimize();
                    log.debug("Optimizer ended");
                }
            } finally {
                optimizerLock.unlock();
            }
        }
    }

    public void deleteAggregatedResources(String key) throws IndexingException {
        CompassSession session = getCompass().openSession();
        CompassTransaction tx = null;
        try {
            tx = session.beginTransaction();
            TermQuery lQuery = new TermQuery(new Term(AGGREGATE_ID, key));
            session.delete(LuceneHelper.createCompassQuery(session, lQuery));
            tx.commit();
        } catch (CompassException ce) {
            if (tx != null) {
                tx.rollback();
            }
            throw new IndexingException(ce.getMessage(), ce);
        } finally {
            session.close();
        }
    }

    /*
     * Implementation details: we have to delete all resources, since Compass
     * doesn't seem to expose a one shot clearing API.
     */
    public void clear() throws IndexingException {
        CompassSession session = getCompass().openSession();
        CompassTransaction tx = null;
        try {
            tx = session.beginTransaction();
            session.delete(session.queryBuilder().matchAll());
            tx.commit();
        } catch (CompassException ce) {
            if (tx != null) {
                tx.rollback();
            }
            throw new IndexingException(ce.getMessage(), ce);
        } finally {
            session.close();
        }
    }

    public ResultSet searchQuery(NativeQueryString queryString, int offset,
            int range) throws SearchException, QueryException {
        return searchQuery(queryString.getQuery(),
                queryString.getSearchPrincipal(), offset, range);
    }

    private ResultSet searchQuery(String query, SearchPrincipal principal,
            int offset, int range) throws SearchException, QueryException {
        CompassSession session = getCompass().openSession();
        CompassTransaction tx = null;
        try {
            tx = session.beginTransaction();
            CompassQuery cQuery = new QueryConverter(session, searchService).toCompassQuery(
                    query, principal);

            // FIXME
            return buildResultSet(cQuery.hits(), offset, range, null, principal);

            // return buildResultSet(cQuery.hits(), offset, range,
            // new CompassNativeQuery(query, name, principal), principal);
        } catch (SearchEngineQueryParseException qe) {
            if (tx != null) {
                tx.rollback();
            }
            throw new QueryException(qe.getMessage(), qe);
        } catch (CompassException ce) {
            if (tx != null) {
                tx.rollback();
            }
            throw new SearchException(ce.getMessage(), ce);
        } finally {
            session.close();
        }
    }

    public ResultSet searchQuery(ComposedNXQuery cQuery, int offset, int range)
            throws SearchException, QueryException {
        return searchQuery(cQuery.getQuery(), cQuery.getSearchPrincipal(),
                offset, range);
    }

    public ResultSet searchQuery(SQLQuery query, SearchPrincipal principal,
            int offset, int range) throws SearchException, QueryException {
        CompassSession session = getCompass().openSession();
        CompassTransaction tx = null;
        ResultSet res;
        try {
            tx = session.beginTransaction();
            QueryConverter converter = new QueryConverter(session,
                    searchService);
            res = buildResultSet(
                    converter.toCompassQuery(query, principal).hits(), offset,
                    range, query, principal);
        } catch (SearchEngineQueryParseException qe) {
            if (tx != null) {
<<<<<<< HEAD
            	// Shouldn't have to rollback the transaction since Query is not
            	// executed
            	// tx.rollback(); 
=======
                // Shouldn't have to rollback the transaction since Query is not
                // executed
                // tx.rollback();
>>>>>>> 229c1346
            }
            throw new QueryException(qe.getMessage(), qe);
        } catch (CompassException ce) {
            if (tx != null) {
                tx.rollback();
            }
            throw new SearchException(ce.getMessage(), ce);
        } finally {
            session.close();
        }
        return res;
    }

    public ResultSet searchQuery(CompassNativeQuery cnQuery, int offset,
            int range) throws SearchException, QueryException {
        SearchPrincipal principal = cnQuery.getSearchPrincipal();
        if (cnQuery.isNxql()) {
            return searchQuery((SQLQuery) cnQuery.getQuery(), principal,
                    offset, range);
        }
        return searchQuery((String) cnQuery.getQuery(), principal, offset,
                range);
    }

    /**
     * Extracts a property from the result resource.
     * <p>
     * For multiple properties, this will be actually one of the elements. Same
     * for complex properties.
     * <p>
     * For non string properties, the implementation tries first to get the
     * value through Compass and else falls back to java deserialization.
     */
    protected static Serializable extractAtomicProperty(Property prop,
            String sValue, IndexableResourceDataConf dataConf)
            throws SearchException {

        if (Util.NULL_MARKER.equals(sValue)) {
            return null;
        }

        // Use converter
        Serializable oValue;
        try {
            oValue = (Serializable) prop.getObjectValue();
        } catch (Exception e) {
            oValue = null;
        }
        // String might have been application of default converter
        // null could come from converter lookup failure
        if (oValue != null && !(oValue instanceof String)) {
            return oValue;
        }

        // Try and use dataConf to convert Data
        if (dataConf != null) {
            String type = dataConf.getIndexingType().toLowerCase();

            if (type.equals("keyword")) {
                return Util.unescapeSpecialMarkers(sValue);
            }
            if (type.equals("text") || type.equals("path")) {
                return sValue;
            }
            if (type.equals("boolean")) {
                return Boolean.valueOf(sValue);
            }
        }

        // Fallback to generic serialization
        try {
            byte[] buf = new sun.misc.BASE64Decoder().decodeBuffer(sValue);
            ObjectInputStream ois = new ObjectInputStream(
                    new ByteArrayInputStream(buf));
            return (Serializable) ois.readObject();
        } catch (IOException e) {
            log.warn(String.format(
                    "While building ResultItem, could not handle contents of stored "
                            + "field %s. "
                            + "Check Search Service configuration and Compass mappings.",
                    prop.getName()));
        } catch (ClassNotFoundException e) {
            throw new SearchException(String.format(
                    "Failed to mount stored field %s on result item.",
                    prop.getName()), e);
        }
        return null;
    }

    /**
     * Converts a Resource, typically from the Compass Results to a
     * DocumentResultItem.
     *
     * @param r Input Resource
     * @return A DocumentResultItem
     * @throws SearchException
     */
    protected ResultItem buildResultItem(Resource r) throws SearchException {
        Property idProp = r.getIdProperty();
        String idName = idProp.getName();
        String idValue = idProp.getStringValue();

        ResultItemImpl res = new ResultItemImpl(null, idValue);

        for (Property prop : r.getProperties()) {
            String propName = prop.getName();
            String resultName = propName;

            String[] split = propName.split(":");
            boolean isComplex = split.length > 2;

            // discarding backend specific technical fields
            if (propName.equals(idName) || propName.equals("alias")
                    || propName.equals(AGGREGATE_ID)) {
                continue;
            }

            // treat the case of null early. In particular, for lists, we want
            // null, and not [null]
            String sValue = prop.getStringValue();
            if (Util.NULL_MARKER.equals(sValue) && !isComplex) {
                res.put(propName, null);
                continue;
            }

            // builtins that can be handled directly and don't
            // have to go through serialization
            // These should not depend on data conf
            if (propName.equals(BuiltinDocumentFields.FIELD_DOC_PATH)
                    || propName.equals(BuiltinDocumentFields.FIELD_DOC_TYPE)
                    || propName.equals(BuiltinDocumentFields.FIELD_DOC_URL)
                    || propName.equals(BuiltinDocumentFields.FIELD_DOC_LIFE_CYCLE)
                    || propName.equals(BuiltinDocumentFields.FIELD_DOC_REPOSITORY_NAME)
                    || propName.equals(BuiltinDocumentFields.FIELD_DOC_VERSION_LABEL)) {
                res.put(propName, prop.getStringValue());
                continue;
            }

            if (propName.equals(BuiltinDocumentFields.FIELD_DOC_REF)
                    || propName.equals(BuiltinDocumentFields.FIELD_DOC_PARENT_REF)) {
                String v = prop.getStringValue();
                DocumentRef ref = null;
                if (v.charAt(0) == 'i') {
                    ref = new IdRef(v.substring(1));
                } else if (v.charAt(0) == 'p') {
                    ref = new PathRef(v.substring(1));
                }
                res.put(propName, ref);
                continue;
            }

            IndexableResourceDataConf dataConf = searchService.getIndexableDataConfFor(propName);

            if (isComplex) {
                propName = split[0] + ':' + split[1];
                resultName = split[2];
            }

            Serializable value = extractAtomicProperty(prop, sValue, dataConf);

            Map<String, Serializable> map = res;
            if (isComplex) {
                if (dataConf == null || !dataConf.isMultiple()) {
                    map = (Map<String, Serializable>) res.get(propName);
                    if (map == null) {
                        map = new HashMap<String, Serializable>();
                        res.put(propName, (Serializable) map);
                    }
                } else {
                    List<Map<String, Serializable>> cmpl = (List<Map<String, Serializable>>) res.get(propName);
                    if (cmpl == null) {
                        cmpl = new ArrayList<Map<String, Serializable>>();
                        res.put(propName, (Serializable) cmpl);
                    }

                    // find the first that doesn't have said entry or
                    // make a new one
                    map = null;
                    for (Map<String, Serializable> mapit : cmpl) {
                        if (!mapit.containsKey(resultName)) {
                            map = mapit;
                            break;
                        }
                    }
                    if (map == null && !Util.EMPTY_MARKER.equals(sValue)) {
                        map = new HashMap<String, Serializable>();
                        cmpl.add(map);
                    }
                }
            }
            if (map == null) {
                continue;
            }

            if (value == null || dataConf == null || isComplex
                    || !dataConf.isMultiple()) {
                map.put(resultName, value);
            } else { // Multiple properties support (non complex)
                // TODO should probably be Set. Don't suppress warning yet.
                List<Serializable> l = (List<Serializable>) res.get(resultName);
                if (value.equals(Util.EMPTY_MARKER)) {
                    res.put(resultName, (Serializable) Collections.EMPTY_LIST);
                } else if (l != null) {
                    l.add(value);
                } else {
                    l = new LinkedList<Serializable>();
                    l.add(value);
                    res.put(resultName, (Serializable) l);
                }
            }
        }
        return res;
    }

    protected ResultSet buildResultSet(CompassHits compassHits, int offset,
            int range, SQLQuery nxqlQuery, SearchPrincipal principal)
            throws SearchException {

        int total = compassHits.length();
        int resNb = Math.min(Math.max(total - offset, 0), range);
        ResultItem[] resItems = new ResultItem[resNb];

        if (resNb != 0) {
            CompassDetachedHits detached = compassHits.detach(offset, range);
            // TODO check iterator variants
            Resource[] resources = detached.getResources();

            for (int i = 0; i < resNb; i++) {
                resItems[i] = buildResultItem(resources[i]);
            }
        }
        return new ResultSetImpl(nxqlQuery, getName(), principal, offset,
                range, Arrays.asList(resItems), total, resNb);
    }

    public ResultSet searchQuery(NativeQuery nativeQuery, int offset, int range)
            throws SearchException, QueryException {

        if (nativeQuery instanceof CompassNativeQuery) {
            return searchQuery((CompassNativeQuery) nativeQuery, offset, range);
        }

        // Handle case of Lucene Query
        Serializable query = nativeQuery.getQuery();
        if (!(query instanceof org.apache.lucene.search.Query)) {
            throw new SearchException("Unknown native query type");
        }

        CompassSession session = getCompass().openSession();
        CompassTransaction tx = null;
        ResultSet res = null;
        try {
            tx = session.beginTransaction();
            CompassQuery cQuery = LuceneHelper.createCompassQuery(session,
                    (org.apache.lucene.search.Query) query);
            // FIXME
            res = buildResultSet(cQuery.hits(), offset, range, null,
                    nativeQuery.getSearchPrincipal());
        } catch (CompassException ce) {
            if (tx != null) {
                tx.rollback();
            }
            throw new SearchException(ce.getMessage(), ce);
        } finally {
            session.close();
        }
        return res;
    }

    public void deleteAtomicResource(String key) throws IndexingException {
        CompassSession session = getCompass().openSession();
        CompassTransaction tx = null;
        try {
            tx = session.beginTransaction();
            session.delete(DEFAULT_ALIAS, key);
            tx.commit();
        } catch (CompassException ce) {
            if (tx != null) {
                tx.rollback();
            }
            throw new IndexingException(ce.getMessage(), ce);
        } finally {
            session.close();
        }
    }

    protected NativeQuery convertToNativeQuery(ComposedNXQuery query) {
        return new CompassNativeQuery(query.getQuery(), name,
                query.getSearchPrincipal());
    }

    protected String getConnectionString() {
        if (connectionConf == null) {
            return null;
        }
        return connectionConf.getConnectionString();
    }

    @Override
    public void registerContribution(Object contribution,
            String extensionPoint, ComponentInstance contributor) {

        if (extensionPoint.equals(PT_CONNECTION)) {
            connectionConf = (ConnectionConf) contribution;
        }
    }

    public synchronized void closeSession(String sid) {
        sessions.remove(sid);
    }

    private synchronized CompassBackendSession createSession(String sid) {
        CompassBackendSession s = new CompassBackendSession(sid);
        sessions.put(sid, s);
        return s;
    }

    public SearchServiceSession createSession() {
        SearchServiceSession s = new SearchServiceSessionImpl();
        return createSession(s.getSessionId());
    }

    protected Compass createCompass() {
        // XXX check if here would be a good place to begin UT transactions.s
        CompassConfiguration conf = new CompassConfiguration();
        if (configurationFileName == null) {
            conf.configure();
        } else {
            conf.configure(configurationFileName);
        }
        String cnx = getConnectionString();
        if (cnx != null) {
            conf.setConnection(cnx);
        }
        // Hack for IndexManager to not be created to avoid thread leak
        // conf.getSettings().setFloatSetting(LuceneEnvironment.SearchEngineIndex.INDEX_MANAGER_SCHEDULE_INTERVAL,
        // -1f);

        return conf.buildCompass();
    }

    protected static boolean isBoundToIndexingThread() {
        return Thread.currentThread() instanceof IndexingThread;
    }

    protected int getIndexingDocBatchSize() {
        return searchService.getIndexingDocBatchSize();
    }

    /**
     * Save one compass session.
     *
     * @param cs
     * @throws IndexingException
     */
    protected void saveSession(CompassBackendSession cs)
            throws IndexingException {

        try {
            boolean activeTxn = Transactions.isTransactionActiveOrMarkedRollback();
            boolean userTxn = false;
            if (!activeTxn) {
                Transactions.getUserTransaction().begin();
                userTxn = true;
            } else if (activeTxn && isBoundToIndexingThread()) {
                userTxn = true;
            }

            if (cs.isSessionOpened() && cs.isTransactionStarted()) {
                cs.clean();
                cs.begin(createCompass());
            }

            cs.saveAndCommit(userTxn);
        } catch (CompassException ce) {
            throw new IndexingException(ce);
        } catch (Exception e) {
            throw new IndexingException(e);
        }
    }

    protected boolean mustCommitNow(int queuedNonComitedResources) {
        int configuredSize = getIndexingDocBatchSize();

        // max batch size reached => comit
        if (queuedNonComitedResources >= configuredSize) {
            return true;
        }

        long nbThreads = searchService.getNumberOfIndexingThreads();

        if (nbThreads == 0) {
            log.debug("reducing batch size to " + queuedNonComitedResources);
            return true;
        }

        long queueSize = searchService.getIndexingWaitingQueueSize();

        long maxLeft = queueSize / nbThreads;
        if (maxLeft == 0) {
            log.debug("reducing batch size to " + queuedNonComitedResources);
            return true;
        }

        // theoritical batch size
        long idealBatchSize = queuedNonComitedResources + maxLeft;
        // compute margin
        long margin = idealBatchSize - configuredSize;

        // if not enought margin then do the commit right now
        if (margin < BATCH_SIZE_MARGIN) {
            log.debug("reducing batch size to " + queuedNonComitedResources);
            return true;
        }
        return false;
    }

    public void saveAllSessions() throws IndexingException {
        for (Object each : sessions.values()) {
            saveSession((CompassBackendSession) each);
        }
    }

    // TODO: this cached list should be invalidated upon runtime registration of
    // new permissions
    private static List<String> getBrowsePermissions() throws Exception {
        if (CACHED_BROWSE_PERMISSIONS == null) {
            CACHED_BROWSE_PERMISSIONS = SecurityFiltering.getBrowsePermissionList();
        }
        return CACHED_BROWSE_PERMISSIONS;
    }
}<|MERGE_RESOLUTION|>--- conflicted
+++ resolved
@@ -506,15 +506,9 @@
                     range, query, principal);
         } catch (SearchEngineQueryParseException qe) {
             if (tx != null) {
-<<<<<<< HEAD
-            	// Shouldn't have to rollback the transaction since Query is not
-            	// executed
-            	// tx.rollback(); 
-=======
                 // Shouldn't have to rollback the transaction since Query is not
                 // executed
                 // tx.rollback();
->>>>>>> 229c1346
             }
             throw new QueryException(qe.getMessage(), qe);
         } catch (CompassException ce) {
