--- conflicted
+++ resolved
@@ -101,8 +101,6 @@
         statelessModelWithListParam = new QueryModel(
                 service.getQueryModelDescriptor("statelessModelWithListParam"),
                 null);
-<<<<<<< HEAD
-=======
 
         statelessModelWithBooleanParam = new QueryModel(service.getQueryModelDescriptor("statelessModelWithBooleanParam"),
                 null);
@@ -112,8 +110,6 @@
 
         statelessModelWithFloatParam = new QueryModel(service.getQueryModelDescriptor("statelessModelWithFloatParam"),
                 null);
-
->>>>>>> aab05ca3
     }
 
     protected QueryModel initializeStatefulQueryModel(
