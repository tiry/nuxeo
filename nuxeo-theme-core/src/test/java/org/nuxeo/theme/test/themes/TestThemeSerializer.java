/*
 * (C) Copyright 2006-2007 Nuxeo SAS <http://nuxeo.com> and others
 *
 * All rights reserved. This program and the accompanying materials
 * are made available under the terms of the Eclipse Public License v1.0
 * which accompanies this distribution, and is available at
 * http://www.eclipse.org/legal/epl-v10.html
 *
 * Contributors:
 *     Jean-Marc Orliaguet, Chalmers
 *
 * $Id$
 */

package org.nuxeo.theme.test.themes;

import java.io.IOException;
import java.util.ArrayList;
import java.util.Date;
import java.util.List;
import java.util.Properties;

import org.nuxeo.runtime.test.NXRuntimeTestCase;
import org.nuxeo.theme.Manager;
import org.nuxeo.theme.Utils;
import org.nuxeo.theme.elements.Element;
import org.nuxeo.theme.elements.ElementFactory;
import org.nuxeo.theme.elements.ElementFormatter;
import org.nuxeo.theme.elements.PageElement;
import org.nuxeo.theme.elements.ThemeElement;
import org.nuxeo.theme.formats.FormatFactory;
import org.nuxeo.theme.formats.layouts.Layout;
import org.nuxeo.theme.formats.styles.Style;
import org.nuxeo.theme.formats.widgets.Widget;
import org.nuxeo.theme.fragments.FragmentFactory;
import org.nuxeo.theme.nodes.NodeException;
import org.nuxeo.theme.perspectives.PerspectiveType;
import org.nuxeo.theme.test.DummyFragment;
import org.nuxeo.theme.themes.ThemeDescriptor;
import org.nuxeo.theme.themes.ThemeException;
import org.nuxeo.theme.themes.ThemeIOException;
import org.nuxeo.theme.themes.ThemeManager;
import org.nuxeo.theme.themes.ThemeSerializer;

public class TestThemeSerializer extends NXRuntimeTestCase {

    @Override
    public void setUp() throws Exception {
        super.setUp();
        deployContrib("org.nuxeo.theme.core",
                "OSGI-INF/nxthemes-core-service.xml");
        deployContrib("org.nuxeo.theme.core",
                "OSGI-INF/nxthemes-core-contrib.xml");
        deployContrib("org.nuxeo.theme.core.tests", "fragment-config.xml");
        deployContrib("org.nuxeo.theme.core.tests", "view-config.xml");
    }

    @Override
    public void tearDown() throws Exception {
        Manager.getRelationStorage().clear();
        Manager.getPerspectiveManager().clear();
        Manager.getTypeRegistry().clear();
        Manager.getUidManager().clear();
        super.tearDown();
    }

<<<<<<< HEAD
    public void testSerializeTheme() throws ThemeException, NodeException,
            ThemeIOException {
=======
    public void testSerializeTheme() throws ThemeException, NodeException, ThemeIOException, IOException {
>>>>>>> 6dc33393
        ThemeElement theme = (ThemeElement) ElementFactory.create("theme");
        theme.setName("default");
        PageElement page = (PageElement) ElementFactory.create("page");
        page.setName("default");
        page.setDescription("The default page");
        Element section = ElementFactory.create("section");
        Element cell = ElementFactory.create("cell");
        DummyFragment fragment1 = (DummyFragment) FragmentFactory.create("dummy fragment");
        fragment1.setField1("value 1");
        fragment1.setField2("value 2");
        List<String> list = new ArrayList<String>();
        list.add("a");
        list.add("b");
        list.add("one, two, three");
        fragment1.setField3(list);
        fragment1.setDescription("A dummy fragment");
        PerspectiveType perspective1 = new PerspectiveType("view", "View mode");
        PerspectiveType perspective2 = new PerspectiveType("edit", "Edit mode");
        fragment1.setVisibleInPerspective(perspective1);
        fragment1.setVisibleInPerspective(perspective2);

        DummyFragment fragment2 = (DummyFragment) FragmentFactory.create("dummy fragment");
        fragment2.setField1("value 3");

        // format the elements (e.g. with widgets)
        Widget widget0 = (Widget) FormatFactory.create("widget");
        Widget widget1 = (Widget) FormatFactory.create("widget");
        Widget widget2 = (Widget) FormatFactory.create("widget");
        Widget widget3 = (Widget) FormatFactory.create("widget");
        Widget widget4 = (Widget) FormatFactory.create("widget");

        widget0.setName("theme view");
        widget1.setName("page frame");
        widget2.setName("section frame");
        widget3.setName("cell frame");
        widget4.setName("vertical menu");

        widget0.setDescription("The theme headers");
        widget1.setDescription("This is the main page");
        widget4.setDescription("A vertical menu");

        widget0.setProperty("charset", "utf-8");
        widget0.setProperty("icon", "/nuxeo/icon.png");

        ThemeManager themeManager = Manager.getThemeManager();
        themeManager.registerFormat(widget0);
        themeManager.registerFormat(widget1);
        themeManager.registerFormat(widget2);
        themeManager.registerFormat(widget3);
        themeManager.registerFormat(widget4);

        ElementFormatter.setFormat(theme, widget0);
        ElementFormatter.setFormat(page, widget1);
        ElementFormatter.setFormat(section, widget2);
        ElementFormatter.setFormat(cell, widget3);
        ElementFormatter.setFormat(fragment1, widget4);
        ElementFormatter.setFormat(fragment2, widget4);

        Layout sectionLayout = (Layout) FormatFactory.create("layout");
        sectionLayout.setProperty("width", "100%");
        sectionLayout.setProperty("height", "300px");
        ElementFormatter.setFormat(section, sectionLayout);
        themeManager.registerFormat(sectionLayout);

        Layout cellLayout = (Layout) FormatFactory.create("layout");
        cellLayout.setProperty("width", "100px");
        ElementFormatter.setFormat(cell, cellLayout);
        themeManager.registerFormat(cellLayout);

        Style commonStyle = (Style) FormatFactory.create("style");
        commonStyle.setName("common styles");
        commonStyle.setDescription("Common styles");
        Properties a = new Properties();
        a.setProperty("color", "blue");
        a.setProperty("text-decoration", "none");
        commonStyle.setPropertiesFor("*", "a", a);
        themeManager.registerFormat(commonStyle);
        themeManager.setNamedObject("default", "style", commonStyle);

        Style sectionStyle = (Style) FormatFactory.create("style");
        themeManager.makeFormatInherit(sectionStyle, commonStyle);
        sectionStyle.setDescription("The section's style");
        Properties h1 = new Properties();
        h1.setProperty("color", "red");
        h1.setProperty("font-size", "1.2em");
        h1.setProperty("background-image", "url(\"bg.png\")");
        sectionStyle.setPropertiesFor("section frame", "h1", h1);
        themeManager.registerFormat(sectionStyle);
        ElementFormatter.setFormat(section, sectionStyle);

        theme.addChild(page).addChild(section).addChild(cell);
        cell.addChild(fragment1);
        cell.addChild(fragment2);

        themeManager.registerTheme(theme);
        themeManager.registerPage(theme, page);
        ThemeDescriptor themeDef = new ThemeDescriptor();
        themeDef.setName("default");
        themeDef.setSrc("test-default.xml");
        themeDef.setLastLoaded(new Date());
        Manager.getTypeRegistry().register(themeDef);
        assertEquals(Utils.readResourceAsString("themeSerializerOutput.xml"),
                new ThemeSerializer().serializeToXml("test-default.xml", 4));
    }

}<|MERGE_RESOLUTION|>--- conflicted
+++ resolved
@@ -64,12 +64,7 @@
         super.tearDown();
     }
 
-<<<<<<< HEAD
-    public void testSerializeTheme() throws ThemeException, NodeException,
-            ThemeIOException {
-=======
     public void testSerializeTheme() throws ThemeException, NodeException, ThemeIOException, IOException {
->>>>>>> 6dc33393
         ThemeElement theme = (ThemeElement) ElementFactory.create("theme");
         theme.setName("default");
         PageElement page = (PageElement) ElementFactory.create("page");
