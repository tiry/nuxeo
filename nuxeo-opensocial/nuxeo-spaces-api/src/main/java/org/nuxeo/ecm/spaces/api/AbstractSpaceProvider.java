--- conflicted
+++ resolved
@@ -6,7 +6,6 @@
 import org.nuxeo.ecm.core.api.CoreSession;
 import org.nuxeo.ecm.spaces.api.exceptions.SpaceException;
 import org.nuxeo.ecm.spaces.api.exceptions.SpaceNotFoundException;
-import org.nuxeo.runtime.api.Framework;
 
 abstract public class AbstractSpaceProvider implements SpaceProvider {
 
@@ -17,7 +16,8 @@
             throw new SpaceException("This SpaceProvider is read only");
     }
 
-    public void addAll(Collection<? extends Space> c, CoreSession session) throws SpaceException {
+    public void addAll(Collection<? extends Space> c, CoreSession session)
+            throws SpaceException {
         if (isReadOnly(session))
             throw new SpaceException("This SpaceProvider is read only");
 
@@ -55,28 +55,15 @@
 
     }
 
-    public boolean remove(Space space, CoreSession session) throws SpaceException {
-        if(isReadOnly(session)) throw new SpaceException("This SpaceProvider is read only");
+    public boolean remove(Space space, CoreSession session)
+            throws SpaceException {
+        if (isReadOnly(session))
+            throw new SpaceException("This SpaceProvider is read only");
         return false;
     }
 
-<<<<<<< HEAD
     public static String getColumnId(int n) {
         return COLUMN_ID_PREFIX + (n + 1);
     }
 
-=======
-    /* (non-Javadoc)
-     * @see org.nuxeo.ecm.spaces.api.SpaceProvider#getName()
-     */
-    final public String getName() throws SpaceException {
-        SpaceManager sm;
-        try {
-            sm = Framework.getService(SpaceManager.class);
-        } catch (Exception e) {
-            throw new SpaceException("Unable to get Space Manager", e);
-        }
-        return sm.getProviderName(this);
-    }
->>>>>>> 4d9f3a70
 }