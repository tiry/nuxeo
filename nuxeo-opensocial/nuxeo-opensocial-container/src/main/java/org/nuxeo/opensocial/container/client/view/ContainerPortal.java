--- conflicted
+++ resolved
@@ -46,276 +46,13 @@
  */
 public class ContainerPortal extends Portal {
 
-<<<<<<< HEAD
-  private static final String PORTAL_CLASS = "containerPortal";
-
-  private static final String MAXIMIZED_COL_ID = "maximizedCol";
-  private static final String SPACER_CLASS = "x-panel-dd-spacer";
-
-  private static final String COLUMN_ID_PREFIX = "column-";
-
-  private PortalColumn maximizedCol;
-
-  private final Container container;
-
-  private final Map<String, PortalColumn> columns = new HashMap<String, PortalColumn>();
-  private DropTargetConfig ddConfig;
-  private final Panel panel;
-  private final Map<String, GadgetPortlet> portlets = new HashMap<String, GadgetPortlet>();
-  private final List<GadgetPortlet> collapsedCache = new ArrayList<GadgetPortlet>();
-
-  private int loading;
-  private static GadgetPortlet maximizedPortlet;
-
-  public ContainerPortal(Container container, Panel parent) {
-    super();
-    this.container = container;
-    this.panel = parent;
-    buildPortal();
-  }
-
-  public ContainerPortal(Container container, Panel parent,
-      DropTargetConfig ddConfig) {
-    this(container, parent);
-    this.ddConfig = ddConfig;
-  }
-
-  @Override
-  protected void afterRender() {
-    new DropZone(this, ddConfig);
-    loading = 0;
-  }
-
-  public Container getContainer() {
-    return container;
-  }
-
-  public void buildPortal() {
-    this.addClass(PORTAL_CLASS);
-    this.setBorder(false);
-    buildLayout();
-    panel.add(this);
-
-    List<GadgetBean> gadgets = container.getGadgets();
-    List<GadgetBean> lostGadgets = new ArrayList<GadgetBean>();
-
-    for (GadgetBean bean : gadgets)
-      addGadget(bean, lostGadgets);
-
-    for (GadgetBean bean : lostGadgets)
-      addGadget(bean, null);
-  }
-
-  public static String getColumnId(int n) {
-      return COLUMN_ID_PREFIX + (n + 1);
-  }
-
-  private GadgetPortlet addGadget(GadgetBean bean, List<GadgetBean> lostGadgets) {
-    GadgetPosition pos = bean.getGadgetPosition();
-    PortalColumn col = null;
-    if (pos.getPlaceID() != null)
-      col = columns.get(pos.getPlaceID());
-    if (col == null) {
-      bean.getGadgetPosition()
-          .setPlaceId(getColumnId(0));
-      lostGadgets.add(bean);
-      return null;
-    } else {
-      GadgetPortlet gp = new GadgetPortlet(bean);
-      col.add(gp);
-      portlets.put(gp.getId(), gp);
-      col.doLayout();
-      return gp;
-    }
-  }
-
-  public static void showErrorMessage(final String title, final String message) {
-    MessageBox.show(new MessageBoxConfig() {
-      {
-        setTitle(title);
-        setMsg(message);
-        setClosable(true);
-        setModal(true);
-      }
-    });
-  }
-
-  public GadgetPosition getDropPosition() {
-    for (PortalColumn col : columns.values()) {
-      NodeList<Node> childs = col.getElement()
-          .getChildNodes();
-      for (int i = 0; i < childs.getLength(); i++) {
-        Element elem = Element.as(childs.getItem(i));
-        if (SPACER_CLASS.equals(elem.getClassName())) {
-          return new GadgetPosition(col.getElement()
-              .getId(), i);
-        }
-      }
-    }
-    return null;
-  }
-
-  public PortalColumn getPortalColumn(String id) {
-    if (columns.containsKey(id))
-      return columns.get(id);
-    return null;
-  }
-
-  public GadgetPortlet getGadgetPortlet(String id) {
-    if (portlets.containsKey(id))
-      return portlets.get(id);
-    return null;
-  }
-
-  public GadgetPortlet getGadgetPortletByRef(String ref) {
-    String portletId;
-    if (maximizedCol.isHidden()) {
-      portletId = GadgetPortlet.getIdWithRefAndView(ref,
-          GadgetPortlet.DEFAULT_VIEW);
-      return getGadgetPortlet(portletId);
-    } else
-      return maximizedPortlet;
-  }
-
-  public Collection<PortalColumn> getPortalColumns() {
-    return columns.values();
-  }
-
-  public void toggleGadgetsCollapse() {
-    for (GadgetPortlet p : portlets.values()) {
-      if (!p.isCollapsed()) {
-        p.toggleCollapse();
-        collapsedCache.add(p);
-      }
-    }
-  }
-
-  public void clearGadgetsCollapse() {
-    for (GadgetPortlet p : collapsedCache) {
-      p.toggleCollapse();
-      collapsedCache.remove(p);
-    }
-  }
-
-  private void buildLayout() {
-    int structure = container.getStructure();
-    if (structure == 0) {
-        structure = 3;
-    }
-    createColumns(structure);
-    createMaximizedCol();
-  }
-
-  private void createMaximizedCol() {
-    maximizedCol = createCol(MAXIMIZED_COL_ID, 1.00);
-    columns.remove(MAXIMIZED_COL_ID);
-    maximizedCol.hide();
-  }
-
-  private void createColumns(int structure) {
-      double width = 1. /structure;
-      for (int i = 0; i < structure; i++) {
-          createCol(getColumnId(i), width);
-      }
-  }
-
-  private PortalColumn createCol(String id, double columnWidth) {
-    PortalColumn col = new PortalColumn();
-    col.setId(id);
-    col.addClass(container.getLayout());
-    this.add(col, new ColumnLayoutData(columnWidth));
-    columns.put(id, col);
-    return col;
-  }
-
-  public BoxComponent getPanel() {
-    return panel;
-  }
-
-  public void removeGadgetPortlet(String id) {
-    GadgetBean gadget = portlets.get(id)
-        .getGadgetBean();
-    portlets.remove(id);
-    GadgetPosition pos = gadget.getGadgetPosition();
-    PortalColumn col = columns.get(pos.getPlaceID());
-    if (col == null)
-      col = columns.get(getColumnId(0));
-    col.remove(id, true);
-    col.doLayout();
-  }
-
-  public void incrementLoading() {
-    if (loading < portlets.size())
-      loading++;
-  }
-
-  private void replaceGadgetInDefaultPosition(GadgetPortlet portlet) {
-    removeGadgetPortlet(portlet.getId());
-    addGadget(portlet.getGadgetBean());
-  }
-
-  public GadgetPortlet addGadget(GadgetBean bean) {
-    bean.setPosition(new GadgetPosition(getColumnId(0), columns.get(getColumnId(0))
-        .getItems().length));
-    bean.setHeight(-1);
-    GadgetPortlet g = addGadget(bean, null);
-    g.setVisible(true);
-    columns.get(getColumnId(0))
-        .doLayout();
-    return g;
-  }
-
-  public static String getDefaultColId() {
-    return getColumnId(0);
-  }
-
-  public static Integer getDefaultPos() {
-    return 0;
-  }
-
-  public void updateColumnClassName(String oldCls, String cls,
-      int oldStructure, int structure) {
-    container.setLayout(cls);
-    container.setStructure(structure);
-    for (PortalColumn col : columns.values()) {
-      col.removeClass(oldCls);
-      col.addClass(cls);
-      col.doLayout();
-    }
-    removeOldColumns(oldStructure, structure);
-    addNewColumns(oldStructure, structure);
-    JsLibrary.updateColumnStyle();
-    this.doLayout();
-    JsLibrary.updateFrameWidth();
-  }
-
-  private void addNewColumns(int oldStructure, int structure) {
-    for (int i = oldStructure; i < structure; i++) {
-      createCol(getColumnId(i), .25);
-    }
-    this.doLayout();
-  }
-
-  private void removeOldColumns(int oldStructure, int structure) {
-    for (int i = oldStructure; i > structure; i--) {
-      String colToDelete = getColumnId(i - 1);
-      for (GadgetPortlet portlet : portlets.values()) {
-        GadgetBean b = portlet.getGadgetBean();
-        if (b.getGadgetPosition()
-            .getPlaceID()
-            .equals(colToDelete)) {
-          replaceGadgetInDefaultPosition(portlet);
-=======
     private static final String PORTAL_CLASS = "containerPortal";
 
-    // note that this list is duplicated in DashboardSpaceProvider.java because
-    // of linkage issues
-    private static final String[] COLS = new String[] { "firstCol",
-            "secondCol", "thirdCol", "fourCol" };
-
     private static final String MAXIMIZED_COL_ID = "maximizedCol";
 
     private static final String SPACER_CLASS = "x-panel-dd-spacer";
+
+    private static final String COLUMN_ID_PREFIX = "column-";
 
     private PortalColumn maximizedCol;
 
@@ -372,6 +109,10 @@
 
         for (GadgetBean bean : lostGadgets)
             addGadget(bean, null);
+    }
+
+    public static String getColumnId(int n) {
+        return COLUMN_ID_PREFIX + (n + 1);
     }
 
     private GadgetPortlet addGadget(GadgetBean bean,
@@ -381,7 +122,7 @@
         if (pos.getPlaceID() != null)
             col = columns.get(pos.getPlaceID());
         if (col == null) {
-            bean.getGadgetPosition().setPlaceId(COLS[0]);
+            bean.getGadgetPosition().setPlaceId(getColumnId(0));
             lostGadgets.add(bean);
             return null;
         } else {
@@ -460,24 +201,11 @@
     }
 
     private void buildLayout() {
-        switch (container.getStructure()) {
-        case 1:
-            createLayout1Col();
-            break;
-        case 2:
-            createLayout2Col();
-            break;
-        case 3:
-            createLayout3Cols();
-            break;
-        case 4:
-            createLayout4Col();
-            break;
-        default:
-            createLayout3Cols();
-            break;
->>>>>>> 4d9f3a70
-        }
+        int structure = container.getStructure();
+        if (structure == 0) {
+            structure = 3;
+        }
+        createColumns(structure);
         createMaximizedCol();
     }
 
@@ -487,26 +215,11 @@
         maximizedCol.hide();
     }
 
-    private void createLayout1Col() {
-        createCol(COLS[0], 1.00);
-    }
-
-    private void createLayout2Col() {
-        createCol(COLS[0], .5);
-        createCol(COLS[1], .5);
-    }
-
-    private void createLayout3Cols() {
-        createCol(COLS[0], .33);
-        createCol(COLS[1], .33);
-        createCol(COLS[2], .33);
-    }
-
-    private void createLayout4Col() {
-        createCol(COLS[0], .25);
-        createCol(COLS[1], .25);
-        createCol(COLS[2], .25);
-        createCol(COLS[3], .25);
+    private void createColumns(int structure) {
+        double width = 1. / structure;
+        for (int i = 0; i < structure; i++) {
+            createCol(getColumnId(i), width);
+        }
     }
 
     private PortalColumn createCol(String id, double columnWidth) {
@@ -528,7 +241,7 @@
         GadgetPosition pos = gadget.getGadgetPosition();
         PortalColumn col = columns.get(pos.getPlaceID());
         if (col == null)
-            col = columns.get(COLS[0]);
+            col = columns.get(getColumnId(0));
         col.remove(id, true);
         col.doLayout();
     }
@@ -544,17 +257,17 @@
     }
 
     public GadgetPortlet addGadget(GadgetBean bean) {
-        bean.setPosition(new GadgetPosition(COLS[0],
-                columns.get(COLS[0]).getItems().length));
+        bean.setPosition(new GadgetPosition(getColumnId(0), columns.get(
+                getColumnId(0)).getItems().length));
         bean.setHeight(-1);
         GadgetPortlet g = addGadget(bean, null);
         g.setVisible(true);
-        columns.get(COLS[0]).doLayout();
+        columns.get(getColumnId(0)).doLayout();
         return g;
     }
 
     public static String getDefaultColId() {
-        return COLS[0];
+        return getColumnId(0);
     }
 
     public static Integer getDefaultPos() {
@@ -579,14 +292,14 @@
 
     private void addNewColumns(int oldStructure, int structure) {
         for (int i = oldStructure; i < structure; i++) {
-            createCol(COLS[i], .25);
+            createCol(getColumnId(i), .25);
         }
         this.doLayout();
     }
 
     private void removeOldColumns(int oldStructure, int structure) {
         for (int i = oldStructure; i > structure; i--) {
-            String colToDelete = COLS[i - 1];
+            String colToDelete = getColumnId(i - 1);
             for (GadgetPortlet portlet : portlets.values()) {
                 GadgetBean b = portlet.getGadgetBean();
                 if (b.getGadgetPosition().getPlaceID().equals(colToDelete)) {
