--- conflicted
+++ resolved
@@ -70,10 +70,8 @@
     protected boolean defaultInitialized = false;
 
     @Override
-    public void doInitializeRepository(CoreSession session)
-            throws ClientException {
+    public void doInitializeRepository(CoreSession session) throws ClientException {
 
-<<<<<<< HEAD
         String repositoryName = session.getRepositoryName();
 
         if (repositoryName.equals(DocumentStoreSessionRunner.repositoryName)) {
@@ -90,22 +88,5 @@
         if (defaultInitialized && mgmtInitialized) {
             CoreManagementComponent.getDefault().onNuxeoServerStartup();
         }
-=======
-        if (DocumentStoreSessionRunner.repositoryName == null) {
-            RepositoryManager mgr = Framework.getLocalService(RepositoryManager.class);
-            DocumentStoreSessionRunner.repositoryName = mgr.getDefaultRepository().getName();
-        }
-
-        if (!session.getRepositoryName().equals(
-                DocumentStoreSessionRunner.repositoryName)) {
-            return;
-        }
-
-        for (DocumentStoreHandlerDescriptor desc : handlers.values()) {
-            desc.handler.onStorageInitialization(session);
-        }
-        // TODO should status manager be registered as a storage c ?
-        CoreManagementComponent.getDefault().getLocalManager().onNuxeoServerStartup();
->>>>>>> 10cc4313
     }
 }