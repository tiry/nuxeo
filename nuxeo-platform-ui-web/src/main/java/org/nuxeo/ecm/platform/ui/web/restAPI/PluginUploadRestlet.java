/*
 * (C) Copyright 2006-2007 Nuxeo SAS (http://nuxeo.com/) and contributors.
 *
 * All rights reserved. This program and the accompanying materials
 * are made available under the terms of the GNU Lesser General Public License
 * (LGPL) version 2.1 which accompanies this distribution, and is available at
 * http://www.gnu.org/licenses/lgpl.html
 *
 * This library is distributed in the hope that it will be useful,
 * but WITHOUT ANY WARRANTY; without even the implied warranty of
 * MERCHANTABILITY or FITNESS FOR A PARTICULAR PURPOSE. See the GNU
 * Lesser General Public License for more details.
 *
 * Contributors:
 *     Nuxeo - initial API and implementation
 *
 * $Id$
 */

package org.nuxeo.ecm.platform.ui.web.restAPI;

import static org.jboss.seam.ScopeType.EVENT;

<<<<<<< HEAD
import java.io.IOException;
import java.io.InputStream;
import java.io.Serializable;
=======
>>>>>>> 4058e673
import java.util.List;

import org.jboss.seam.annotations.In;
import org.jboss.seam.annotations.Name;
import org.jboss.seam.annotations.Scope;
import org.nuxeo.ecm.core.api.Blob;
import org.nuxeo.ecm.core.api.ClientException;
import org.nuxeo.ecm.core.api.CoreSession;
import org.nuxeo.ecm.core.api.DocumentModel;
import org.nuxeo.ecm.core.api.IdRef;
import org.nuxeo.ecm.platform.ui.web.api.NavigationContext;
import org.nuxeo.ecm.platform.ui.web.api.SimpleFileManager;
import org.nuxeo.ecm.platform.ui.web.util.FileUploadHelper;
import org.nuxeo.ecm.platform.util.RepositoryLocation;
import org.restlet.data.MediaType;
import org.restlet.data.Request;
import org.restlet.data.Response;


@Name("pluginUploadRestlet")
@Scope(EVENT)
public class PluginUploadRestlet extends BaseNuxeoRestlet implements Serializable {

    private static final long serialVersionUID = 2098960622857183656L;

    @In(create = true)
    protected NavigationContext navigationContext;

    protected CoreSession documentManager;

    @In(create = true)
    protected SimpleFileManager FileManageActions;

    @Override
    public void handle(Request req, Response res) {
        String repo = (String) req.getAttributes().get("repo");
        String docid = (String) req.getAttributes().get("docid");
        String returnCode = "TRANSF_ERROR";
        String relativePath = "";
        List<String> segments = req.getResourceRef().getSegments();
        List<String> pathElements = segments.subList(5, segments.size());

        for (String pathElement : pathElements) {
            if (pathElement != null && !pathElement.trim().equals("")) {
                relativePath = relativePath + '/' + pathElement;
            }
        }

        DocumentModel currentDocument;

        try {
            if (navigationContext.getCurrentServerLocation() == null) {
                // init context if needed
                navigationContext.setCurrentServerLocation(
                        new RepositoryLocation(repo));
            }

            documentManager = navigationContext.getOrCreateDocumentManager();
            currentDocument = navigationContext.getCurrentDocument();

            if (currentDocument == null
                    || !currentDocument.getRef().toString().equals(docid)) {
                // init context if needed
                currentDocument = documentManager.getDocument(new IdRef(docid));
                navigationContext.setCurrentDocument(currentDocument);
            }
        } catch (ClientException e) {
            handleError(res, e);
            return;
        }

        if (currentDocument != null) {
<<<<<<< HEAD
            Representation repr = req.getEntity();
            RestletFileUpload fu = new RestletFileUpload();
            fu.setFileItemFactory(new DiskFileItemFactory());
            String fileNameCharset = getHttpRequest(req).getHeader("FileNameCharset");
            if (fileNameCharset != null) {
                fu.setHeaderEncoding(fileNameCharset);
            }
            List<FileItem> fiList;
=======
            List<Blob> blobs = null;
>>>>>>> 4058e673
            try {
                blobs = FileUploadHelper.parseRequest(req);

            } catch (Exception e) {
                handleError(res, e);
                return;
            }

            Blob blob = blobs.get(0);
            try {
                returnCode = FileManageActions.addBinaryFileFromPlugin(blob,
                        blob.getFilename(), relativePath);
            } catch (ClientException e) {
                handleError(res, e);
                return;
            }
        }
        res.setEntity(returnCode, MediaType.TEXT_PLAIN);
    }

}<|MERGE_RESOLUTION|>--- conflicted
+++ resolved
@@ -21,12 +21,7 @@
 
 import static org.jboss.seam.ScopeType.EVENT;
 
-<<<<<<< HEAD
-import java.io.IOException;
-import java.io.InputStream;
 import java.io.Serializable;
-=======
->>>>>>> 4058e673
 import java.util.List;
 
 import org.jboss.seam.annotations.In;
@@ -45,12 +40,12 @@
 import org.restlet.data.Request;
 import org.restlet.data.Response;
 
-
 @Name("pluginUploadRestlet")
 @Scope(EVENT)
-public class PluginUploadRestlet extends BaseNuxeoRestlet implements Serializable {
+public class PluginUploadRestlet extends BaseNuxeoRestlet implements
+        Serializable {
 
-    private static final long serialVersionUID = 2098960622857183656L;
+    private static final long serialVersionUID = 1L;
 
     @In(create = true)
     protected NavigationContext navigationContext;
@@ -80,8 +75,8 @@
         try {
             if (navigationContext.getCurrentServerLocation() == null) {
                 // init context if needed
-                navigationContext.setCurrentServerLocation(
-                        new RepositoryLocation(repo));
+                navigationContext.setCurrentServerLocation(new RepositoryLocation(
+                        repo));
             }
 
             documentManager = navigationContext.getOrCreateDocumentManager();
@@ -99,18 +94,7 @@
         }
 
         if (currentDocument != null) {
-<<<<<<< HEAD
-            Representation repr = req.getEntity();
-            RestletFileUpload fu = new RestletFileUpload();
-            fu.setFileItemFactory(new DiskFileItemFactory());
-            String fileNameCharset = getHttpRequest(req).getHeader("FileNameCharset");
-            if (fileNameCharset != null) {
-                fu.setHeaderEncoding(fileNameCharset);
-            }
-            List<FileItem> fiList;
-=======
             List<Blob> blobs = null;
->>>>>>> 4058e673
             try {
                 blobs = FileUploadHelper.parseRequest(req);
 
