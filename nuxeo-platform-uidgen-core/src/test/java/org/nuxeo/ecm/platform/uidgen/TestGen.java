--- conflicted
+++ resolved
@@ -46,19 +46,14 @@
     @Override
     protected void setUp() throws Exception {
         super.setUp();
-<<<<<<< HEAD
-        deployBundle("nuxeo-core-schema");
-        deployBundle("nuxeo-core"); // for dublincore
+        deployBundle("org.nuxeo.ecm.core.schema");
+        deployBundle("org.nuxeo.ecm.core"); // for dublincore
 
         deploy("test-uid-CoreExtensions.xml");
 
         deploy("nxuidgenerator-bundle.xml");
         deploy("nxuidgenerator-bundle-contrib.xml");
 
-=======
-        deployBundle("org.nuxeo.ecm.core.schema");
-        deployBundle("org.nuxeo.ecm.core"); // for dublincore
->>>>>>> 9dc58026
         // define geide schema
         SchemaImpl sch = new SchemaImpl("geide");
         sch.addField(QName.valueOf("application_emetteur"), new TypeRef<Type>(SchemaNames.BUILTIN, StringType.ID));
