--- conflicted
+++ resolved
@@ -14,15 +14,12 @@
   <description>Nuxeo Common: utilities.</description>
   <url>http://www.nuxeo.org/</url>
 
-<<<<<<< HEAD
   <scm>
     <connection>scm:hg:http://hg.nuxeo.org/nuxeo/nuxeo-common</connection>
     <developerConnection>scm:hg:https://hg.nuxeo.org/nuxeo/nuxeo-common</developerConnection>
     <url>http://hg.nuxeo.org/nuxeo/nuxeo-common</url>
   </scm>
 
-=======
->>>>>>> e2e24ad0
   <distributionManagement>
     <site>
       <id>maven_website</id>
