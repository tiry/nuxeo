<?xml version="1.0" encoding="UTF-8"?>
<project xmlns="http://maven.apache.org/POM/4.0.0" xmlns:xsi="http://www.w3.org/2001/XMLSchema-instance"
  xsi:schemaLocation="http://maven.apache.org/POM/4.0.0 http://maven.apache.org/maven-v4_0_0.xsd">
  <modelVersion>4.0.0</modelVersion>
  <parent>
    <groupId>org.nuxeo.ecm.platform</groupId>
    <artifactId>nuxeo-services-parent</artifactId>
    <version>5.3.0-SNAPSHOT</version>
  </parent>

  <groupId>org.nuxeo.ecm.webengine</groupId>
  <artifactId>nuxeo-webengine-parent</artifactId>
  <version>5.3.0-SNAPSHOT</version>
  <packaging>pom</packaging>
  <name>Nuxeo WebEngine</name>
  <description>
    Nuxeo WebEngine is the lightweight content-centric web framework.
  </description>

  <modules>
    <module>nuxeo-webengine-resteasy-adapter</module>
    <module>nuxeo-webengine-core</module>
    <module>nuxeo-webengine-ui</module>
    <module>nuxeo-theme-webengine</module>
  </modules>

  <properties>
    <nuxeo.webengine.version>5.3.0-SNAPSHOT</nuxeo.webengine.version>
    <nuxeo.services.version>5.3.0-SNAPSHOT</nuxeo.services.version>
    <nuxeo.theme.version>5.3.0-SNAPSHOT</nuxeo.theme.version>
  </properties>

  <dependencies>
    <!-- needed by APT for annotation processing --> 
    <dependency>
      <groupId>org.nuxeo.build</groupId>
      <artifactId>nuxeo-apt-extensions</artifactId>
    </dependency>
    <!--this is required to index annotations at build time -->
    <dependency>
      <groupId>org.nuxeo.build</groupId>
      <artifactId>nuxeo-webengine-apt</artifactId>
    </dependency>
  </dependencies>

  <dependencyManagement>
    <dependencies>
      <dependency>
        <groupId>org.nuxeo.ecm.platform</groupId>
        <artifactId>nuxeo-platform-rendering</artifactId>
        <version>${nuxeo.services.version}</version>
      </dependency>
      <dependency>
        <groupId>org.nuxeo.ecm.webengine</groupId>
        <artifactId>nuxeo-webengine-core</artifactId>
        <version>${nuxeo.webengine.version}</version>
      </dependency>
      <dependency>
        <groupId>org.nuxeo.ecm.webengine</groupId>
        <artifactId>nuxeo-webengine-ui</artifactId>
        <version>${nuxeo.webengine.version}</version>
      </dependency>
      <dependency>
        <groupId>org.nuxeo.ecm.webengine</groupId>
        <artifactId>nuxeo-webengine-resteasy-adapter</artifactId>
        <version>${nuxeo.webengine.version}</version>
      </dependency>
      <dependency>
        <groupId>org.nuxeo.theme</groupId>
        <artifactId>nuxeo-theme-core</artifactId>
        <version>${nuxeo.theme.version}</version>
      </dependency>
      <dependency>
        <groupId>org.nuxeo.theme</groupId>
        <artifactId>nuxeo-theme-fragments</artifactId>
        <version>${nuxeo.theme.version}</version>
      </dependency>
      <dependency>
        <groupId>org.nuxeo.theme</groupId>
        <artifactId>nuxeo-theme-html</artifactId>
        <version>${nuxeo.theme.version}</version>
      </dependency>

      <dependency>
        <groupId>org.nuxeo.runtime</groupId>
        <artifactId>nuxeo-runtime-jetty-adapter</artifactId>
        <version>${nuxeo.runtime.version}</version>
      </dependency>
      <dependency>
        <groupId>org.nuxeo.runtime</groupId>
        <artifactId>nuxeo-runtime-launcher</artifactId>
        <version>${nuxeo.runtime.version}</version>
      </dependency>

      <dependency>
        <groupId>org.wikimodel</groupId>
        <artifactId>wem</artifactId>
        <version>2.0.2</version>
      </dependency>

      <!-- jetty -->
      <dependency>
        <groupId>org.mortbay.jetty</groupId>
        <artifactId>jetty-plus</artifactId>
        <version>6.1H.7</version>
      </dependency>
      <dependency>
        <groupId>org.mortbay.jetty</groupId>
        <artifactId>jetty-naming</artifactId>
        <version>6.1H.7</version>
      </dependency>
      <dependency>
        <groupId>org.mortbay.jetty</groupId>
        <artifactId>jetty-annotations</artifactId>
        <version>6.1H.7</version>
      </dependency>
      <dependency>
        <groupId>jotm</groupId>
        <artifactId>jotm</artifactId>
        <version>2.0.10</version>
      </dependency>

      <!-- jboss -->
      <dependency>
        <groupId>jboss</groupId>
        <artifactId>jboss-aspect-jdk50-client</artifactId>
        <version>1.5</version>
      </dependency>
      <dependency>
        <groupId>jboss</groupId>
        <artifactId>jboss-transaction-client</artifactId>
        <version>4.0.4.GA</version>
      </dependency>
      <dependency>
        <groupId>jboss</groupId>
        <artifactId>jboss-client</artifactId>
        <version>4.0.2</version>
      </dependency>
    </dependencies>
  </dependencyManagement>

  <build>
    <plugins>
      <plugin>
        <groupId>org.apache.maven.plugins</groupId>
        <artifactId>maven-eclipse-plugin</artifactId>
        <configuration>
          <downloadSources>true</downloadSources>
          <downloadJavadocs>true</downloadJavadocs>
        </configuration>
      </plugin>
      <!-- APT plugin for annotation preprocessing --> 
      <plugin>
        <groupId>org.apache.myfaces.tobago</groupId>
        <artifactId>maven-apt-plugin</artifactId>
        <executions>
          <execution>
            <id>generate-bindings</id>
            <goals>
              <goal>execute</goal>
            </goals>
          </execution>
        </executions>
      </plugin>
      <!-- end APT plugin -->
    </plugins>
  </build>

  <reporting>
    <plugins>
      <plugin>
        <groupId>org.apache.maven.plugins</groupId>
        <artifactId>maven-javadoc-plugin</artifactId>
        <configuration>
          <aggregate>true</aggregate>
          <maxmemory>512m</maxmemory>
          <!--
            stylesheetfile> ${basedir}/src/site/resources/css/jdstyle.css
            </stylesheetfile
          -->
          <windowtitle>
            Nuxeo WebEngine ${project.version} API Documentation
          </windowtitle>
          <doctitle>
            Nuxeo WebEngine ${project.version} API Documentation
          </doctitle>
          <header>Nuxeo WebEngine ${project.version}</header>
          <links>
            <link>http://doc.nuxeo.org/5.1/apidocs/</link>
            <link>http://java.sun.com/j2se/1.5.0/docs/api/</link>
            <link>http://java.sun.com/javaee/5/docs/api/</link>
            <link>
              http://jakarta.apache.org/commons/collections/apidocs-COLLECTIONS_3_0/
            </link>
            <link>http://jakarta.apache.org/commons/fileupload/apidocs/</link>
            <link>http://jakarta.apache.org/commons/httpclient/apidocs/</link>
            <link>http://jakarta.apache.org/commons/logging/apidocs/</link>
            <link>http://jakarta.apache.org/commons/io/apidocs/</link>
            <link>http://junit.sourceforge.net/javadoc/</link>
            <link>http://logging.apache.org/log4j/docs/api/</link>
            <link>http://jackrabbit.apache.org/api-1/</link>
            <link>http://www.day.com/maven/jsr170/javadocs/jcr-1.0/</link>
            <link>http://myfaces.apache.org/tomahawk/apidocs/</link>
            <link>http://www.restlet.org/documentation/1.0/api/</link>
            <link>http://www.hibernate.org/hib_docs/v3/api/</link>
            <link>http://docs.jboss.com/seam/1.1.5.GA/api/</link>
            <link>http://docs.jboss.com/jbpm/v3.1/javadoc.jbpm/</link>
            <link>http://docs.jboss.com/jbpm/v3.1/javadoc.identity/</link>
            <link>http://labs.jboss.com/jbossremoting/docs/api/</link>
          </links>
        </configuration>
      </plugin>
    </plugins>
  </reporting>

  <repositories>
    <repository>
      <id>public</id>
      <url>http://maven.nuxeo.org/public</url>
      <snapshots>
        <enabled>false</enabled>
      </snapshots>
    </repository>
    <repository>
      <id>public-snapshot</id>
      <url>http://maven.nuxeo.org/public-snapshot</url>
      <releases>
        <enabled>false</enabled>
      </releases>
    </repository>
  </repositories>

  <distributionManagement>
    <site>
      <id>maven-website</id>
      <url>scpexe://gironde.nuxeo.com/home/mavenweb/webengine/</url>
    </site>
  </distributionManagement>

  <scm>
    <connection>
<<<<<<< HEAD
      scm:hg:http://hg.nuxeo.org/nuxeo/nuxeo-webengine#5.3
    </connection>
    <developerConnection>
      scm:hg:https://hg.nuxeo.org/nuxeo/nuxeo-webengine#5.3
    </developerConnection>
    <url>http://hg.nuxeo.org/nuxeo/nuxeo-webengine#5.3/</url>
=======
      scm:hg:http://hg.nuxeo.org/nuxeo/nuxeo-webengine
    </connection>
    <developerConnection>
      scm:hg:https://hg.nuxeo.org/nuxeo/nuxeo-webengine
    </developerConnection>
    <url>http://hg.nuxeo.org/nuxeo/nuxeo-webengine</url>
>>>>>>> 62546874
  </scm>

  <developers>
    <developer>
      <id>bstefanescu</id>
      <name>Bogdan Stefanescu</name>
      <email>contact@nuxeo.com</email>
      <organization>Nuxeo SAS</organization>
      <organizationUrl>http://www.nuxeo.com/en</organizationUrl>
      <url>http://blogs.nuxeo.com/section/blogs/bogdan_stefanescu</url>
      <roles>
        <role>Lead Architect</role>
        <role>Project Manager</role>
      </roles>
    </developer>
  </developers>

</project><|MERGE_RESOLUTION|>--- conflicted
+++ resolved
@@ -31,7 +31,7 @@
   </properties>
 
   <dependencies>
-    <!-- needed by APT for annotation processing --> 
+    <!-- needed by APT for annotation processing -->
     <dependency>
       <groupId>org.nuxeo.build</groupId>
       <artifactId>nuxeo-apt-extensions</artifactId>
@@ -149,7 +149,7 @@
           <downloadJavadocs>true</downloadJavadocs>
         </configuration>
       </plugin>
-      <!-- APT plugin for annotation preprocessing --> 
+      <!-- APT plugin for annotation preprocessing -->
       <plugin>
         <groupId>org.apache.myfaces.tobago</groupId>
         <artifactId>maven-apt-plugin</artifactId>
@@ -239,21 +239,12 @@
 
   <scm>
     <connection>
-<<<<<<< HEAD
-      scm:hg:http://hg.nuxeo.org/nuxeo/nuxeo-webengine#5.3
-    </connection>
-    <developerConnection>
-      scm:hg:https://hg.nuxeo.org/nuxeo/nuxeo-webengine#5.3
-    </developerConnection>
-    <url>http://hg.nuxeo.org/nuxeo/nuxeo-webengine#5.3/</url>
-=======
       scm:hg:http://hg.nuxeo.org/nuxeo/nuxeo-webengine
     </connection>
     <developerConnection>
       scm:hg:https://hg.nuxeo.org/nuxeo/nuxeo-webengine
     </developerConnection>
     <url>http://hg.nuxeo.org/nuxeo/nuxeo-webengine</url>
->>>>>>> 62546874
   </scm>
 
   <developers>
