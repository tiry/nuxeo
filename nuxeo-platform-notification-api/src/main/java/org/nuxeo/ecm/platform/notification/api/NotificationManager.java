/*
 * (C) Copyright 2007 Nuxeo SAS (http://nuxeo.com/) and contributors.
 *
 * All rights reserved. This program and the accompanying materials
 * are made available under the terms of the GNU Lesser General Public License
 * (LGPL) version 2.1 which accompanies this distribution, and is available at
 * http://www.gnu.org/licenses/lgpl.html
 *
 * This library is distributed in the hope that it will be useful,
 * but WITHOUT ANY WARRANTY; without even the implied warranty of
 * MERCHANTABILITY or FITNESS FOR A PARTICULAR PURPOSE. See the GNU
 * Lesser General Public License for more details.
 *
 * Contributors:
 *     Nuxeo - initial API and implementation
 *
 * $Id: EJBPlacefulService.java 13110 2007-03-01 17:25:47Z rspivak $
 */
package org.nuxeo.ecm.platform.notification.api;

import java.util.List;
import java.util.Map;

import org.nuxeo.ecm.core.api.ClientException;
import org.nuxeo.ecm.core.api.DocumentModel;
import org.nuxeo.ecm.core.api.NuxeoPrincipal;

/**
 *
 * @author <a href="mailto:npaslaru@nuxeo.com">Narcis Paslaru</a>
 *
 */
public interface NotificationManager {

    /**
     * Gets the users that subscribed to a notification on a certain document.
     */
    List<String> getSubscribers(String notification, String docId)
            throws ClientException;

    /**
     * Gets the notifications for which a user subscribed for a certain
     * document.
     */
    List<String> getSubscriptionsForUserOnDocument(String username,
            String docId) throws ClassNotFoundException, ClientException;

    /**
     * Gets all users and groups that subscribed to a notification on a document
     * This is used in management of subscritptions.
     */
    List<String> getUsersSubscribedToNotificationOnDocument(
            String notification, String docId) throws ClientException;

    /**
     * Called when a user subscribes to a notification.
     */
    void addSubscription(String username, String notification,
            DocumentModel doc, Boolean sendConfirmationEmail,
            NuxeoPrincipal principal, String notificationName)
            throws ClientException;

    /**
     * Called when a user cancels his notification.
     */
    void removeSubscription(String username, String notification,
            String docId) throws ClientException;

    /**
     * Returns the notification manager.
     *
     * @deprecated should never have to return the registry : use delegation
     */
    @Deprecated
    NotificationRegistry getNotificationRegistry();

    /**
     * Returns a notification with all data loaded (label, etc).
     */
    Notification getNotificationByName(String selectedNotification);

    /**
     * Directly sends a notification to the principal, using the data provided
     * in the map
     * <p>
     * The map should contain at least the userName of the user calling the
     * method stored under the key "author".
     * <p>
     * infoMap should also contain all the variables that should be used to
     * make-up the body of the notifications message.
     *
     * @param notificationName name of notification
     * @param infoMap data used to compose the notification body
     * @param userPrincipal recipient used to get the adress(es) to send emails
     */
    void sendNotification(String notificationName, Map<String, Object> infoMap,
            String userPrincipal) throws ClientException;

    /**
     * Sends an e-mail directly.
     */
    void sendDocumentByMail(DocumentModel doc,
            String freemarkerTemplateName, String subject, String comment,
            NuxeoPrincipal sender, List<String> sendto);

    List<Notification> getNotificationsForSubscriptions(String parentType);

<<<<<<< HEAD

    List<Notification> getNotificationsForEvents(String eventId);
=======
>>>>>>> 6e39069c
}<|MERGE_RESOLUTION|>--- conflicted
+++ resolved
@@ -105,9 +105,6 @@
 
     List<Notification> getNotificationsForSubscriptions(String parentType);
 
-<<<<<<< HEAD
 
     List<Notification> getNotificationsForEvents(String eventId);
-=======
->>>>>>> 6e39069c
 }